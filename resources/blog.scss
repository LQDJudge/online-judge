@import "vars";

.middle-content {
    padding-right: 0em;
    vertical-align: top;
    margin-right: 0;
    width: 100%;

    .post {
        border: 1px dotted grey;
        border-radius: 1em;
        border-top: 0.125rem solid #9b9b9b;
        padding: 1.25rem 1.25rem 1.563rem;
        margin-bottom: 2em;

        .title {
            font-weight: 600;
            font-size: 1.875em;

            a {
                color: Maroon !important;

                &:hover {
                    color: #c00000 !important;
                }
            }
        }

        &:last-child {
            // border-bottom: none;
        }
    }
}

.left-sidebar-item.active {
    color: white;
    font-weight: bold;
<<<<<<< HEAD
    background-color: #045343;

=======
    background-color: lightgreen;
>>>>>>> 5f808590
    .sidebar-icon {
        color: white;
    }
}

.blog-sidebox {
    h3 {
        padding-bottom: 0.25em;
        padding-left: 0.5em;
    }

    ul {
        padding-left: 1em;
        padding-right: 0.5em;

        li {
            margin-bottom: 0.75em;
        }
    }

    .contest {
        padding: 1.25em 0 1.5em 0;
        text-align: center;
        border-bottom: 1px solid $border_gray;

        &:last-child {
            border-bottom: none;
        }

        .name {
            font-size: 1.25em;
            font-weight: 500;

            a {
                color: #5b80b9 !important;

                &:hover {
                    color: #0645ad !important;
                }
            }
        }
    }
}

.no-dot-blog-sidebox {
    ul {
        list-style: none;
    }
}

.blog-comment-count {
    font-size: 12px;
}

.blog-comment-icon {
    padding: 0.1em 0.2em 0 0.5em;
}

.blog-comment-count-link {
    color: #555;
}


#mobile.tabs {
    margin: 0;
    margin-bottom: 1em;
}

.rssatom {
    text-align: right;
    padding: 0.25em;
    display: block;

    span {
        width: 1em;
        height: 1em;
        padding: 0.1em;
        font-size: 0.8em;
        color: white;
        border-radius: 0.2em;
        display: inline-block;
        margin-right: 0.2em;
        border: 1px solid rgb(201, 90, 18);
        background: #fb9e39;
        background: linear-gradient(135deg, #e46d27 0, #fb9e39 47%, #e46d27 100%);

        i {
            text-align: center;
            display: block;
        }
    }
}

.blog-box {
    border-bottom: 1.4px solid lightgray;
    border-top: 1.4px solid lightgray;
    margin-bottom: 1.5em;
    width: 90%;
    padding: 1em 1.25em 0.5em 1.25em;
    background-color: white;
    margin-left: auto;
    margin-right: auto;
    box-shadow: 0 0 5px rgba(0, 0, 0, 0.2);

    .title {
        margin-bottom: 0.2em;
        font-weight: 500;
    }
}

.blog-box:hover {
    border-color: #8a8a8a;
}

.blog-description {
    max-height: 30em;
    overflow: hidden;
    overflow-wrap: anywhere;
    padding-bottom: 1em;
    clear: both;
    position: relative;
}

.problem-feed-name {
    display: inline;
    font-weight: bold;
}

.problem-feed-name a {
    color: #0645ad;
}

.problem-feed-info-entry {
    display: inline;
    float: right;
}

.problem-feed-types {
    color: gray;
}

.left-sidebar-item {
    display: flex;
    align-items: center;
    border-radius: .5em;

    .sidebar-icon {
        font-size: large;
        display: inline-block;

        i {
            width: 1.4em;
        }
    }
}

.left-sidebar-item:hover {
    background-color: #e3e3e3;
    cursor: pointer;
}

.left-sidebar-item.active:hover {
    background-color: #045343;
}

.sidebar-icon {
    color: black;
}

.left-sidebar-header {
    text-align: center;
    padding-bottom: 1em;
    border-bottom: 1px solid black;
    color: black;
    border-radius: 0;
}

.feed-table {
    margin: 0;
}

.pre-expand-blog {
    position: relative;
    padding-bottom: 0;
}

.show-more {
    display: flex;
    color: black;
    font-style: italic;
    font-size: 16px;
    font-weight: 700;
    padding: 0px 12px;
    margin-top: 5px;
    position: absolute;
    inset: 50% 0px 0px;
    background: linear-gradient(transparent, white);
    -webkit-box-pack: end;
    justify-content: flex-end;
    align-items: flex-end;
    cursor: pointer;
    padding: 16px 16px;
}

.actionbar-box {
    margin: 8px 16px;
}

.post-full {
    .post-title {
        font-weight: bold;
        margin-bottom: 10px;
        font-family: serif;
    }
}

.middle-right-content.wrapper {
    padding: 1em 0;
    background: white;
    border-radius: 1em;
}


@media (max-width: 799px) {
    .blog-sidebar,
    .right-sidebar {
        width: 100%;
        margin-left: auto;
    }

    .actionbar-box {
        margin: 8px 0;
    }

    .left-sidebar-header {
        display: none;
    }

    .left-sidebar-item {
        padding: 0.8em 0.2em 0.8em 0.2em;
        display: inline-block;
        flex: 1;

        .sidebar-icon {
            display: none;
        }
    }

    .left-sidebar {
        text-align: center;
        margin-bottom: 1em;
        border-radius: 7px;
        display: flex;
        background: inherit;
    }

    .blog-box {
        padding-left: 5%;
        padding-right: 5%;
        margin-bottom: 0;
    }

    .post-title {
        font-size: 2em;
    }
}

@media (min-width: 800px) {
    .left-sidebar-item {
        margin-bottom: 10px;
        margin-left: 10px;
        border: 1px solid lightgray;
        box-shadow: 0 0 5px rgba(0, 0, 0, 0.1);
        background-color: white;
        padding: 0.8em 0.2em 0.8em 1em;
    }

    .sidebar-text {
        overflow: hidden;
        text-overflow: ellipsis;
    }

    .middle-content,
    .blog-sidebar,
    .right-sidebar {
        display: block !important;
    }

    .blog-sidebar,
    .right-sidebar {
        flex: 25%;
    }

    .middle-content {
        margin-right: 2% !important;
    }

    #mobile.tabs {
        display: none;
    }

    #three-col-container {
        display: flex;
        flex-direction: column;
    }

    .middle-content {
        flex: 75%;
        max-width: 75%;
    }

    .left-sidebar {
        width: 11%;
        max-width: 11%;
        min-width: 11%;
        position: fixed;
        height: 100%;
        margin-top: -4em;
        padding-top: 4em;
        border-right: 1px;
    }

    .feed-table {
        font-size: small;
    }

    .blog-box {
        border-left: 1.4px solid lightgray;
        border-right: 1.4px solid lightgray;
        border-radius: 16px;
    }

    .post-full {
        width: 80%;
        margin-left: auto;
        margin-right: auto;

        .content-description {
            font-size: 18px;
        }

        .post-title {
            font-size: 2.5em;
        }
    }
}<|MERGE_RESOLUTION|>--- conflicted
+++ resolved
@@ -35,12 +35,8 @@
 .left-sidebar-item.active {
     color: white;
     font-weight: bold;
-<<<<<<< HEAD
     background-color: #045343;
 
-=======
-    background-color: lightgreen;
->>>>>>> 5f808590
     .sidebar-icon {
         color: white;
     }
