--- conflicted
+++ resolved
@@ -11,9 +11,5 @@
 $table_header_rounding: 6px;
 
 $monospace-fonts: Consolas, "Andale Mono WT", "Andale Mono", "Lucida Console", "Lucida Sans Typewriter", "DejaVu Sans Mono", "Bitstream Vera Sans Mono", "Liberation Mono", "Nimbus Mono L", Monaco, "Courier New", Courier, monospace;
-<<<<<<< HEAD
 $navbar_height: 50px;
-=======
-$navbar_height: 50px;
-$navbar_height_mobile: 36px;
->>>>>>> 7d517e1a
+$navbar_height_mobile: 36px;