--- conflicted
+++ resolved
@@ -105,8 +105,6 @@
     def __init__(self, *args, **kwargs):
         user = kwargs.pop("user", None)
         super(ProfileForm, self).__init__(*args, **kwargs)
-<<<<<<< HEAD
-=======
         self.fields["profile_image"].required = False
 
     def clean_profile_image(self):
@@ -117,7 +115,6 @@
                     _("File size exceeds the maximum allowed limit of 5MB.")
                 )
         return profile_image
->>>>>>> 5f808590
 
 
 def file_size_validator(file):
