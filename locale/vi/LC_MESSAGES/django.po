msgid ""
msgstr ""
"Project-Id-Version: lqdoj2\n"
"Report-Msgid-Bugs-To: \n"
<<<<<<< HEAD
"POT-Creation-Date: 2022-10-18 07:19+0700\n"
=======
"POT-Creation-Date: 2022-10-18 07:01+0700\n"
>>>>>>> b4e92222
"PO-Revision-Date: 2021-07-20 03:44\n"
"Last-Translator: Icyene\n"
"Language-Team: Vietnamese\n"
"Language: vi_VN\n"
"MIME-Version: 1.0\n"
"Content-Type: text/plain; charset=UTF-8\n"
"Content-Transfer-Encoding: 8bit\n"
"Plural-Forms: nplurals=1; plural=0;\n"
"X-Generator: crowdin.com\n"
"X-Crowdin-Project: lqdoj2\n"
"X-Crowdin-Language: vi\n"
"X-Crowdin-File: django.po\n"
"X-Crowdin-Project-ID: 466004\n"
"X-Crowdin-File-ID: 5\n"

#: chat_box/models.py:31 chat_box/models.py:52 chat_box/models.py:63
#: judge/admin/interface.py:150 judge/models/contest.py:622
#: judge/models/contest.py:815 judge/models/profile.py:354
#: judge/models/profile.py:430
msgid "user"
msgstr "người dùng"

#: chat_box/models.py:32 judge/models/comment.py:46 judge/models/comment.py:242
msgid "posted time"
msgstr "thời gian đăng"

#: chat_box/models.py:33 judge/models/comment.py:54
msgid "body of comment"
msgstr "nội dung bình luận"

#: chat_box/models.py:56
msgid "last seen"
msgstr "xem lần cuối"

#: chat_box/views.py:45 templates/chat/chat.html:4 templates/chat/chat.html:561
msgid "Chat Box"
msgstr "Chat Box"

#: dmoj/settings.py:361
msgid "English"
msgstr ""

#: dmoj/settings.py:362
msgid "Vietnamese"
msgstr "Tiếng Việt"

#: dmoj/urls.py:131
msgid "Login"
msgstr "Đăng nhập"

#: dmoj/urls.py:208 templates/base.html:216
#: templates/organization/org-left-sidebar.html:2
msgid "Home"
msgstr "Trang chủ"

#: judge/admin/comments.py:46
#, python-format
msgid "%d comment successfully hidden."
msgid_plural "%d comments successfully hidden."
msgstr[0] "Đã ẩn %d bình luận."

#: judge/admin/comments.py:53
msgid "Hide comments"
msgstr "Ẩn bình luận"

#: judge/admin/comments.py:60
#, python-format
msgid "%d comment successfully unhidden."
msgid_plural "%d comments successfully unhidden."
msgstr[0] "Không ẩn được %d bình luận."

#: judge/admin/comments.py:67
msgid "Unhide comments"
msgstr "Hiện bình luận"

#: judge/admin/comments.py:76
msgid "Associated page"
msgstr "Trang liên kết"

#: judge/admin/contest.py:37
msgid "Included contests"
msgstr ""

#: judge/admin/contest.py:74 judge/admin/volunteer.py:54
#: templates/contest/clarification.html:42 templates/contest/contest.html:83
#: templates/contest/moss.html:43 templates/internal/base.html:29
#: templates/internal/base.html:37 templates/problem/list.html:15
#: templates/problem/list.html:30 templates/problem/list.html:146
#: templates/user/user-problems.html:56 templates/user/user-problems.html:98
msgid "Problem"
msgstr "Bài tập"

#: judge/admin/contest.py:149
msgid "Settings"
msgstr "Cài đặt"

#: judge/admin/contest.py:161
msgid "Scheduling"
msgstr ""

#: judge/admin/contest.py:163
msgid "Details"
msgstr "Chi tiết"

#: judge/admin/contest.py:175
msgid "Format"
msgstr "Thể thức"

#: judge/admin/contest.py:179 templates/contest/ranking-table.html:7
#: templates/user/user-about.html:15 templates/user/user-about.html:45
msgid "Rating"
msgstr ""

#: judge/admin/contest.py:191
msgid "Access"
msgstr "Truy cập"

#: judge/admin/contest.py:201 judge/admin/problem.py:219
msgid "Justice"
msgstr "Xử phạt"

#: judge/admin/contest.py:313
#, python-format
msgid "%d contest successfully marked as visible."
msgid_plural "%d contests successfully marked as visible."
msgstr[0] "%d kỳ thi đã được đánh dấu hiển thị."

#: judge/admin/contest.py:320
msgid "Mark contests as visible"
msgstr "Đánh dấu hiển thị các kỳ thi"

#: judge/admin/contest.py:331
#, python-format
msgid "%d contest successfully marked as hidden."
msgid_plural "%d contests successfully marked as hidden."
msgstr[0] "%d kỳ thi đã được đánh dấu ẩn."

#: judge/admin/contest.py:338
msgid "Mark contests as hidden"
msgstr "Ẩn các kỳ thi"

#: judge/admin/contest.py:359 judge/admin/submission.py:243
#, python-format
msgid "%d submission was successfully scheduled for rejudging."
msgid_plural "%d submissions were successfully scheduled for rejudging."
msgstr[0] "%d bài nộp đã được lên lịch thành công để chấm lại."

#: judge/admin/contest.py:467
#, python-format
msgid "%d participation recalculated."
msgid_plural "%d participations recalculated."
msgstr[0] "%d thí sinh đã được tính điểm lại."

#: judge/admin/contest.py:474
msgid "Recalculate results"
msgstr "Tính toán lại kết quả"

#: judge/admin/contest.py:479 judge/admin/organization.py:99
msgid "username"
msgstr "tên đăng nhập"

#: judge/admin/contest.py:485 templates/base.html:325
msgid "virtual"
msgstr "ảo"

#: judge/admin/interface.py:35 judge/models/interface.py:46
msgid "link path"
msgstr "đường dẫn"

#: judge/admin/interface.py:94
msgid "Content"
msgstr "Nội dung"

#: judge/admin/interface.py:95
msgid "Summary"
msgstr "Tổng kết"

#: judge/admin/interface.py:217
msgid "object"
msgstr ""

#: judge/admin/interface.py:227
msgid "Diff"
msgstr ""

#: judge/admin/interface.py:232
msgid "diff"
msgstr ""

#: judge/admin/organization.py:61 judge/admin/problem.py:276
#: judge/admin/profile.py:116
msgid "View on site"
msgstr "Xem trên trang"

#: judge/admin/problem.py:54
msgid "Describe the changes you made (optional)"
msgstr "Mô tả các thay đổi (tùy chọn)"

#: judge/admin/problem.py:110
msgid "Memory unit"
msgstr "Đơn vị bộ nhớ"

#: judge/admin/problem.py:212
msgid "Social Media"
msgstr "Mạng Xã Hội"

#: judge/admin/problem.py:215
msgid "Taxonomy"
msgstr ""

#: judge/admin/problem.py:216 judge/admin/problem.py:434
#: templates/contest/contest.html:84 templates/problem/data.html:475
#: templates/problem/list.html:20 templates/problem/list.html:44
#: templates/user/base-users-table.html:10 templates/user/user-about.html:36
#: templates/user/user-about.html:52 templates/user/user-problems.html:58
msgid "Points"
msgstr "Điểm"

#: judge/admin/problem.py:217
msgid "Limits"
msgstr "Giới hạn"

#: judge/admin/problem.py:218 judge/admin/submission.py:353
#: templates/base.html:252 templates/stats/tab.html:4
#: templates/submission/list.html:342
msgid "Language"
msgstr "Ngôn ngữ"

#: judge/admin/problem.py:220
msgid "History"
msgstr "Lịch sử"

#: judge/admin/problem.py:272 templates/problem/list-base.html:106
msgid "Authors"
msgstr "Các tác giả"

#: judge/admin/problem.py:293
#, python-format
msgid "%d problem successfully marked as public."
msgid_plural "%d problems successfully marked as public."
msgstr[0] "%d bài tập đã được đánh dấu công khai."

#: judge/admin/problem.py:300
msgid "Mark problems as public"
msgstr "Công khai bài tập"

#: judge/admin/problem.py:309
#, python-format
msgid "%d problem successfully marked as private."
msgid_plural "%d problems successfully marked as private."
msgstr[0] "%d bài tập đã được đánh dấu riêng tư."

#: judge/admin/problem.py:316
msgid "Mark problems as private"
msgstr "Đánh dấu các bài tập là riêng tư"

#: judge/admin/problem.py:428 judge/admin/submission.py:316
#: templates/problem/list.html:16 templates/problem/list.html:33
msgid "Problem code"
msgstr "Mã bài"

#: judge/admin/problem.py:440 judge/admin/submission.py:322
msgid "Problem name"
msgstr "Tên bài"

#: judge/admin/problem.py:446
#, fuzzy
#| msgid "contest rating"
msgid "Voter rating"
msgstr "rating kỳ thi"

#: judge/admin/problem.py:452
#, fuzzy
#| msgid "Total points"
msgid "Voter point"
msgstr "Tổng điểm"

#: judge/admin/problem.py:458
msgid "Vote"
msgstr ""

#: judge/admin/profile.py:40
msgid "timezone"
msgstr "múi giờ"

#: judge/admin/profile.py:125 judge/admin/submission.py:329
#: templates/notification/list.html:12
#: templates/organization/requests/log.html:9
#: templates/organization/requests/pending.html:12
#: templates/ticket/list.html:263
msgid "User"
msgstr "Thành viên"

#: judge/admin/profile.py:131 templates/registration/registration_form.html:145
#: templates/user/import/table_csv.html:8
msgid "Email"
msgstr "Email"

#: judge/admin/profile.py:137 judge/views/register.py:37
#: templates/registration/registration_form.html:173
#: templates/user/edit-profile.html:118
msgid "Timezone"
msgstr "Múi giờ"

#: judge/admin/profile.py:143
msgid "date joined"
msgstr "ngày tham gia"

#: judge/admin/profile.py:153
#, python-format
msgid "%d user have scores recalculated."
msgid_plural "%d users have scores recalculated."
msgstr[0] "%d người dùng đã được tính điểm lại."

#: judge/admin/profile.py:160
msgid "Recalculate scores"
msgstr "Tính điểm lại"

#: judge/admin/runtime.py:19
msgid "Disallowed problems"
msgstr "Các bài tập không được cho phép"

#: judge/admin/runtime.py:22
msgid "These problems are NOT allowed to be submitted in this language"
msgstr "Các bài này không cho phép sử dụng ngôn ngữ này"

#: judge/admin/runtime.py:117 templates/problem/list.html:148
msgid "Description"
msgstr "Mô tả"

#: judge/admin/runtime.py:119
msgid "Information"
msgstr "Thông tin"

#: judge/admin/runtime.py:122
msgid "Capabilities"
msgstr "Khả năng"

#: judge/admin/submission.py:31 judge/admin/submission.py:53
#: judge/admin/submission.py:340
msgid "None"
msgstr "None"

#: judge/admin/submission.py:32
msgid "Not done"
msgstr "Chưa xong"

#: judge/admin/submission.py:33
msgid "Exceptional"
msgstr "Đặc biệt"

#: judge/admin/submission.py:53
msgid "Unaccepted"
msgstr ""

#: judge/admin/submission.py:104
#, python-format
msgctxt "contest problem"
msgid "%(problem)s in %(contest)s"
msgstr "%(problem)s trong %(contest)s"

#: judge/admin/submission.py:215 judge/admin/submission.py:256
msgid "You do not have the permission to rejudge submissions."
msgstr "Bạn không có quyền chấm lại bài."

#: judge/admin/submission.py:227
msgid "You do not have the permission to rejudge THAT many submissions."
msgstr "Bạn không có quyền chấm lại nhiều bài nộp như vậy."

#: judge/admin/submission.py:250
msgid "Rejudge the selected submissions"
msgstr "Chấm lại các bài nộp đã chọn"

#: judge/admin/submission.py:304 judge/views/problem_manage.py:212
#, python-format
msgid "%d submission were successfully rescored."
msgid_plural "%d submissions were successfully rescored."
msgstr[0] "%d bài nộp đã được tính điểm lại."

#: judge/admin/submission.py:311
msgid "Rescore the selected submissions"
msgstr "Tính điểm lại cái bài nộp"

#: judge/admin/submission.py:334 templates/notification/list.html:15
#: templates/organization/requests/log.html:10
#: templates/organization/requests/pending.html:13
#: templates/problem/list.html:147
#: templates/submission/status-testcases.html:141
#: templates/submission/status-testcases.html:143
msgid "Time"
msgstr "Thời gian"

#: judge/admin/submission.py:342
#, python-format
msgid "%d KB"
msgstr "%d KB"

#: judge/admin/submission.py:344
#, python-format
msgid "%.2f MB"
msgstr ""

#: judge/admin/submission.py:347 templates/submission/status-testcases.html:148
msgid "Memory"
msgstr "Bộ nhớ"

#: judge/admin/taxon.py:11 judge/admin/taxon.py:37
msgid "Included problems"
msgstr ""

#: judge/admin/taxon.py:14
msgid "These problems are included in this group of problems"
msgstr "Các bài tập trong nhóm này"

#: judge/admin/taxon.py:40
msgid "These problems are included in this type of problems"
msgstr "Các bài tập dạng này"

#: judge/admin/volunteer.py:60 templates/internal/base.html:78
#: templates/problem/list.html:18 templates/problem/list.html:40
msgid "Types"
msgstr "Dạng"

#: judge/apps.py:8
msgid "Online Judge"
msgstr ""

#: judge/comments.py:61
msgid "Comment body"
msgstr "Nội dung bình luận"

#: judge/comments.py:67 judge/views/ticket.py:78
msgid "Your part is silent, little toad."
msgstr "Bạn không được phép bình luận."

#: judge/comments.py:76 templates/comments/list.html:132
msgid ""
"You need to have solved at least one problem before your voice can be heard."
msgstr "Bạn phải giải ít nhất một bài trước khi được phép bình luận."

#: judge/comments.py:129
msgid "Posted comment"
msgstr "Bình luận đã đăng"

#: judge/contest_format/atcoder.py:19
msgid "AtCoder"
msgstr ""

#: judge/contest_format/default.py:18
msgid "Default"
msgstr "Mặc định"

#: judge/contest_format/ecoo.py:19
msgid "ECOO"
msgstr ""

#: judge/contest_format/icpc.py:19
msgid "ICPC"
msgstr ""

#: judge/contest_format/ioi.py:19
msgid "IOI"
msgstr ""

#: judge/forms.py:68
msgid "Subscribe to contest updates"
msgstr "Đăng ký để nhận thông báo về các kỳ thi"

#: judge/forms.py:71
msgid "Enable experimental features"
msgstr "Sử dụng các tính năng thử nghiệm"

#: judge/forms.py:108 judge/views/organization.py:514
#: judge/views/register.py:68
#, python-brace-format
msgid "You may not be part of more than {count} public groups."
msgstr "Bạn không thể tham gia nhiều hơn {count} nhóm công khai."

#: judge/forms.py:140
msgid "Any judge"
msgstr ""

#: judge/forms.py:308
msgid "Enter usernames separating by space"
msgstr "Nhập các tên đăng nhập, cách nhau bởi dấu cách"

#: judge/forms.py:309 judge/views/stats.py:166 templates/stats/site.html:27
msgid "New users"
msgstr "Thành viên mới"

#: judge/forms.py:326
#, python-brace-format
msgid "These usernames don't exist: {usernames}"
msgstr "Các tên đăng nhập này không tồn tại: {usernames}"

#: judge/forms.py:385 judge/views/register.py:31
#: templates/registration/registration_form.html:139
#: templates/user/base-users-table.html:5
#: templates/user/import/table_csv.html:4
msgid "Username"
msgstr "Tên đăng nhập"

#: judge/forms.py:386 templates/registration/registration_form.html:151
#: templates/registration/registration_form.html:165
#: templates/user/import/table_csv.html:5
msgid "Password"
msgstr "Mật khẩu"

#: judge/forms.py:412
msgid "Two Factor Authentication tokens must be 6 decimal digits."
msgstr "Two Factor Authentication phải chứa 6 chữ số."

#: judge/forms.py:425 templates/registration/totp_auth.html:32
msgid "Invalid Two Factor Authentication token."
msgstr "Token Two Factor Authentication không hợp lệ."

#: judge/forms.py:432 judge/models/problem.py:158
msgid "Problem code must be ^[a-z0-9]+$"
msgstr "Mã bài phải có dạng ^[a-z0-9]+$"

#: judge/forms.py:439
msgid "Problem with code already exists."
msgstr "Mã bài đã tồn tại."

#: judge/forms.py:446 judge/models/contest.py:90
msgid "Contest id must be ^[a-z0-9]+$"
msgstr "Mã kỳ thi phải có dạng ^[a-z0-9]+$"

#: judge/forms.py:452
msgid "Contest with key already exists."
msgstr "Mã kỳ thi đã tồn tại."

#: judge/jinja2/datetime.py:26 templates/blog/blog.html:27
#: templates/blog/dashboard.html:21
msgid "N j, Y, g:i a"
msgstr "g:i a j b, Y"

#: judge/jinja2/datetime.py:26 templates/chat/message.html:13
#, python-brace-format
msgid "{time}"
msgstr "{time}"

#: judge/jinja2/datetime.py:26 templates/blog/content.html:11
#, python-brace-format
msgid "on {time}"
msgstr "vào {time}"

#: judge/models/choices.py:59
msgid "Leave as LaTeX"
msgstr "Để định dạng LaTeX"

#: judge/models/choices.py:60
msgid "SVG with PNG fallback"
msgstr ""

#: judge/models/choices.py:61
msgid "MathML only"
msgstr "chỉ dùng MathML"

#: judge/models/choices.py:62
msgid "MathJax with SVG/PNG fallback"
msgstr ""

#: judge/models/choices.py:63
msgid "Detect best quality"
msgstr ""

#: judge/models/comment.py:26
msgid "Page code must be ^[pcs]:[a-z0-9]+$|^b:\\d+$"
msgstr "Mã trang phải có dạng ^[pcs]:[a-z0-9]+$|^b:\\d+$"

#: judge/models/comment.py:45
msgid "commenter"
msgstr "người bình luận"

#: judge/models/comment.py:49 judge/models/comment.py:223
msgid "associated page"
msgstr "trang tương ứng"

#: judge/models/comment.py:53 judge/models/problem.py:714
msgid "votes"
msgstr "bình chọn"

#: judge/models/comment.py:55
msgid "hide the comment"
msgstr "ẩn bình luận"

#: judge/models/comment.py:58
msgid "parent"
msgstr ""

#: judge/models/comment.py:67 judge/models/comment.py:244
msgid "comment"
msgstr "bình luận"

#: judge/models/comment.py:68
msgid "comments"
msgstr ""

#: judge/models/comment.py:160 judge/models/problem.py:682
#, python-format
msgid "Editorial for %s"
msgstr ""

#: judge/models/comment.py:216
msgid "comment vote"
msgstr ""

#: judge/models/comment.py:217
msgid "comment votes"
msgstr ""

#: judge/models/comment.py:229
msgid "Override comment lock"
msgstr ""

#: judge/models/comment.py:238
msgid "owner"
msgstr ""

#: judge/models/comment.py:246 judge/models/message.py:28
msgid "read"
msgstr ""

#: judge/models/comment.py:247
msgid "category"
msgstr ""

#: judge/models/comment.py:250
msgid "html link to comments, used for non-comments"
msgstr ""

#: judge/models/comment.py:256
msgid "who trigger, used for non-comment"
msgstr ""

#: judge/models/contest.py:37
msgid "Invalid colour."
msgstr ""

#: judge/models/contest.py:41
msgid "tag name"
msgstr ""

#: judge/models/contest.py:45
msgid "Lowercase letters and hyphens only."
msgstr ""

#: judge/models/contest.py:50
msgid "tag colour"
msgstr ""

#: judge/models/contest.py:52
msgid "tag description"
msgstr ""

#: judge/models/contest.py:73
msgid "contest tag"
msgstr ""

#: judge/models/contest.py:74 judge/models/contest.py:234
msgid "contest tags"
msgstr "nhãn kỳ thi"

#: judge/models/contest.py:82
msgid "Visible"
msgstr "Hiển thị"

#: judge/models/contest.py:83
msgid "Hidden for duration of contest"
msgstr "Ẩn trong thời gian kỳ thi"

#: judge/models/contest.py:84
msgid "Hidden for duration of participation"
msgstr "Ẩn trong thời gian tham gia"

#: judge/models/contest.py:88
msgid "contest id"
msgstr "ID kỳ thi"

#: judge/models/contest.py:93
msgid "contest name"
msgstr "tên kỳ thi"

#: judge/models/contest.py:97
msgid "These users will be able to edit the contest."
msgstr "Những người dùng này có quyền chỉnh sửa kỳ thi."

#: judge/models/contest.py:103
msgid ""
"These users will be able to edit the contest, but will not be listed as "
"authors."
msgstr "Những người dùng này là tác giả và có quyền chỉnh sửa kỳ thi."

#: judge/models/contest.py:112
msgid "These users will be able to view the contest, but not edit it."
msgstr ""
"Những người dùng này có thể thấy kỳ thi nhưng không có quyền chỉnh sửa."

#: judge/models/contest.py:117 judge/models/runtime.py:211
msgid "description"
msgstr "mô tả"

#: judge/models/contest.py:119 judge/models/problem.py:587
#: judge/models/runtime.py:216
msgid "problems"
msgstr "bài tập"

#: judge/models/contest.py:121 judge/models/contest.py:627
msgid "start time"
msgstr "thời gian bắt đầu"

#: judge/models/contest.py:122
msgid "end time"
msgstr "thời gian kết thúc"

#: judge/models/contest.py:124 judge/models/problem.py:211
#: judge/models/problem.py:622
msgid "time limit"
msgstr "giới hạn thời gian"

#: judge/models/contest.py:128
msgid ""
"Format hh:mm:ss. For example, if you want a 2-hour contest, enter 02:00:00"
msgstr ""
"Định dạng hh:mm:ss (giờ:phút:giây). Ví dụ, nếu muốn tạo kỳ thi dài 2h, hãy "
"nhập 02:00:00"

#: judge/models/contest.py:132 judge/models/problem.py:250
msgid "publicly visible"
msgstr "công khai"

#: judge/models/contest.py:135
msgid ""
"Should be set even for organization-private contests, where it determines "
"whether the contest is visible to members of the specified organizations."
msgstr ""
"Đánh dấu ngay cả với các kỳ thi riêng tư của nhóm, quyết định việc kỳ thi có "
"được hiển thị với các thành viên hay không."

#: judge/models/contest.py:141
msgid "contest rated"
msgstr "kỳ thi được xếp hạng"

#: judge/models/contest.py:142
msgid "Whether this contest can be rated."
msgstr "Quyết định kỳ thi có được xếp hạng không."

#: judge/models/contest.py:146
msgid "scoreboard visibility"
msgstr "khả năng hiển thị của bảng điểm"

#: judge/models/contest.py:149
msgid "Scoreboard visibility through the duration of the contest"
msgstr "Khả năng hiển thị của bảng điểm trong thời gian kỳ thi"

#: judge/models/contest.py:154
msgid "view contest scoreboard"
msgstr "xem bảng điểm kỳ thi"

#: judge/models/contest.py:157
msgid "These users will be able to view the scoreboard."
msgstr "Những người dùng này được phép xem bảng điểm."

#: judge/models/contest.py:160
msgid "no comments"
msgstr "không bình luận"

#: judge/models/contest.py:161
msgid "Use clarification system instead of comments."
msgstr "Dùng hệ thống thông báo thay vì bình luận."

#: judge/models/contest.py:166
msgid "Rating floor for contest"
msgstr "Cận dưới rating được xếp hạng trong kỳ thi"

#: judge/models/contest.py:172
msgid "Rating ceiling for contest"
msgstr "Cận trên rating được xếp hạng trong kỳ thi"

#: judge/models/contest.py:177
msgid "rate all"
msgstr "xếp hạng tất cả"

#: judge/models/contest.py:178
msgid "Rate all users who joined."
msgstr "Xếp hạng tất cả người dùng đã tham gia (kể cả không nộp)."

#: judge/models/contest.py:183
msgid "exclude from ratings"
msgstr "không xếp hạng"

#: judge/models/contest.py:188
msgid "private to specific users"
msgstr "riêng tư với các người dùng này"

#: judge/models/contest.py:193
msgid "private contestants"
msgstr "thí sinh riêng tư"

#: judge/models/contest.py:194
msgid "If private, only these users may see the contest"
msgstr "Nếu riêng tư, chỉ những người dùng này mới thấy kỳ thi"

#: judge/models/contest.py:198
msgid "hide problem tags"
msgstr "ẩn nhãn kỳ thi"

#: judge/models/contest.py:199
msgid "Whether problem tags should be hidden by default."
msgstr ""
"Quyết định việc nhãn bài tập (DP, Tham lam, ...) được ẩn trong kỳ thi không."

#: judge/models/contest.py:203
msgid "run pretests only"
msgstr "chỉ chạy pretests"

#: judge/models/contest.py:205
msgid ""
"Whether judges should grade pretests only, versus all testcases. Commonly "
"set during a contest, then unset prior to rejudging user submissions when "
"the contest ends."
msgstr ""
"Quyết định việc các máy chấm chỉ chấm pretests thay vì tất cả các test. Sau "
"kỳ thi, hãy bỏ đánh dấu ô này và chấm lại tất cả các bài."

#: judge/models/contest.py:212 judge/models/interface.py:92
#: judge/models/problem.py:307
msgid "private to organizations"
msgstr "riêng tư với các tổ chức"

#: judge/models/contest.py:217 judge/models/interface.py:88
#: judge/models/problem.py:303 judge/models/profile.py:126
msgid "organizations"
msgstr "tổ chức"

#: judge/models/contest.py:218
msgid "If private, only these organizations may see the contest"
msgstr "Nếu riêng tư, chỉ những tổ chức này thấy được kỳ thi"

#: judge/models/contest.py:221 judge/models/problem.py:281
msgid "OpenGraph image"
msgstr "Hình ảnh OpenGraph"

#: judge/models/contest.py:224 judge/models/profile.py:81
msgid "Logo override image"
msgstr "Hình ảnh ghi đè logo"

#: judge/models/contest.py:229
msgid ""
"This image will replace the default site logo for users inside the contest."
msgstr "Ảnh này sẽ thay thế cho logo mặc định trong kỳ thi."

#: judge/models/contest.py:237
msgid "the amount of live participants"
msgstr "số lượng thí sinh thi trực tiếp"

#: judge/models/contest.py:241
msgid "contest summary"
msgstr "tổng kết kỳ thi"

#: judge/models/contest.py:243 judge/models/problem.py:287
msgid "Plain-text, shown in meta description tag, e.g. for social media."
msgstr ""

#: judge/models/contest.py:247 judge/models/profile.py:76
msgid "access code"
msgstr "mật khẩu truy cập"

#: judge/models/contest.py:252
msgid ""
"An optional code to prompt contestants before they are allowed to join the "
"contest. Leave it blank to disable."
msgstr ""
"Mật khẩu truy cập cho các thí sinh muốn tham gia kỳ thi. Để trống nếu không "
"dùng."

#: judge/models/contest.py:258 judge/models/problem.py:269
msgid "personae non gratae"
msgstr "Chặn tham gia"

#: judge/models/contest.py:260
msgid "Bans the selected users from joining this contest."
msgstr "Cấm những người dùng được chọn tham gia kỳ thi."

#: judge/models/contest.py:263
msgid "contest format"
msgstr "format kỳ thi"

#: judge/models/contest.py:267
msgid "The contest format module to use."
msgstr "Format kỳ thi sử dụng."

#: judge/models/contest.py:270
msgid "contest format configuration"
msgstr "Tùy chỉnh format kỳ thi"

#: judge/models/contest.py:274
msgid ""
"A JSON object to serve as the configuration for the chosen contest format "
"module. Leave empty to use None. Exact format depends on the contest format "
"selected."
msgstr ""

#: judge/models/contest.py:287
msgid "precision points"
msgstr "Hiển thị điểm"

#: judge/models/contest.py:290
msgid "Number of digits to round points to."
msgstr "Số chữ số thập phân trên bảng điểm."

#: judge/models/contest.py:595
msgid "See private contests"
msgstr ""

#: judge/models/contest.py:596
msgid "Edit own contests"
msgstr ""

#: judge/models/contest.py:597
msgid "Edit all contests"
msgstr ""

#: judge/models/contest.py:598
msgid "Clone contest"
msgstr ""

#: judge/models/contest.py:599 templates/contest/moss.html:74
msgid "MOSS contest"
msgstr ""

#: judge/models/contest.py:600
msgid "Rate contests"
msgstr ""

#: judge/models/contest.py:601
msgid "Contest access codes"
msgstr ""

#: judge/models/contest.py:602
msgid "Create private contests"
msgstr ""

#: judge/models/contest.py:603
msgid "Change contest visibility"
msgstr ""

#: judge/models/contest.py:604
msgid "Edit contest problem label script"
msgstr "Cách hiển thị thứ tự bài tập"

#: judge/models/contest.py:606 judge/models/contest.py:744
#: judge/models/contest.py:818 judge/models/contest.py:848
#: judge/models/submission.py:116
msgid "contest"
msgstr "kỳ thi"

#: judge/models/contest.py:607
msgid "contests"
msgstr "kỳ thi"

#: judge/models/contest.py:616
msgid "associated contest"
msgstr ""

#: judge/models/contest.py:629
msgid "score"
msgstr "điểm"

#: judge/models/contest.py:630
msgid "cumulative time"
msgstr "tổng thời gian"

#: judge/models/contest.py:632
msgid "is disqualified"
msgstr "đã bị loại"

#: judge/models/contest.py:634
msgid "Whether this participation is disqualified."
msgstr "Quyết định thí sinh có bị loại không."

#: judge/models/contest.py:636
msgid "tie-breaking field"
msgstr ""

#: judge/models/contest.py:638
msgid "virtual participation id"
msgstr "id lần tham gia ảo"

#: judge/models/contest.py:640
msgid "0 means non-virtual, otherwise the n-th virtual participation."
msgstr "0 nghĩa là tham gia chính thức, ngược lại là lần tham gia ảo thứ n."

#: judge/models/contest.py:643
msgid "contest format specific data"
msgstr ""

#: judge/models/contest.py:719
#, python-format
msgid "%s spectating in %s"
msgstr "%s đang theo dõi trong %s"

#: judge/models/contest.py:724
#, python-format
msgid "%s in %s, v%d"
msgstr "%s trong %s, v%d"

#: judge/models/contest.py:729
#, python-format
msgid "%s in %s"
msgstr "%s trong %s"

#: judge/models/contest.py:732
msgid "contest participation"
msgstr "lần tham gia kỳ thi"

#: judge/models/contest.py:733
msgid "contest participations"
msgstr "lần tham gia kỳ thi"

#: judge/models/contest.py:740 judge/models/contest.py:789
#: judge/models/contest.py:851 judge/models/problem.py:586
#: judge/models/problem.py:593 judge/models/problem.py:614
#: judge/models/problem.py:645 judge/models/problem_data.py:50
msgid "problem"
msgstr "bài tập"

#: judge/models/contest.py:748 judge/models/contest.py:801
#: judge/models/problem.py:234
msgid "points"
msgstr "điểm"

#: judge/models/contest.py:749
msgid "partial"
msgstr "thành phần"

#: judge/models/contest.py:750 judge/models/contest.py:803
msgid "is pretested"
msgstr "dùng pretest"

#: judge/models/contest.py:751 judge/models/interface.py:43
msgid "order"
msgstr "thứ tự"

#: judge/models/contest.py:753
msgid "0 to not show testcases, 1 to show"
msgstr "0 để ẩn test, 1 để hiện"

#: judge/models/contest.py:754
msgid "visible testcases"
msgstr "hiển thị test"

#: judge/models/contest.py:761
msgid "Maximum number of submissions for this problem, or 0 for no limit."
msgstr "Số lần nộp tối đa, đặt là 0 nếu không có giới hạn."

#: judge/models/contest.py:763
msgid "max submissions"
msgstr "số lần nộp tối đa"

#: judge/models/contest.py:766
msgid "Why include a problem you can't submit to?"
msgstr ""

#: judge/models/contest.py:776
msgid "contest problem"
msgstr "bài trong kỳ thi"

#: judge/models/contest.py:777
msgid "contest problems"
msgstr "bài trong kỳ thi"

#: judge/models/contest.py:783 judge/models/submission.py:235
msgid "submission"
msgstr "bài nộp"

#: judge/models/contest.py:796 judge/models/contest.py:822
msgid "participation"
msgstr "lần tham gia"

#: judge/models/contest.py:804
msgid "Whether this submission was ran only on pretests."
msgstr "Quyết định bài nộp chỉ được chạy trên pretest không."

#: judge/models/contest.py:809
msgid "contest submission"
msgstr "bài nộp kỳ thi"

#: judge/models/contest.py:810
msgid "contest submissions"
msgstr "bài nộp kỳ thi"

#: judge/models/contest.py:826
msgid "rank"
msgstr "rank"

#: judge/models/contest.py:827
msgid "rating"
msgstr "rating"

#: judge/models/contest.py:828
msgid "raw rating"
msgstr "rating thật"

#: judge/models/contest.py:829
msgid "contest performance"
msgstr ""

#: judge/models/contest.py:830
msgid "last rated"
msgstr "lần cuối được xếp hạng"

#: judge/models/contest.py:834
msgid "contest rating"
msgstr "rating kỳ thi"

#: judge/models/contest.py:835
msgid "contest ratings"
msgstr "rating kỳ thi"

#: judge/models/contest.py:859
msgid "contest moss result"
msgstr "kết quả MOSS kỳ thi"

#: judge/models/contest.py:860
msgid "contest moss results"
msgstr "kết quả MOSS kỳ thi"

#: judge/models/contest.py:865
msgid "clarified problem"
msgstr ""

#: judge/models/contest.py:867
msgid "clarification body"
msgstr ""

#: judge/models/contest.py:869
msgid "clarification timestamp"
msgstr ""

#: judge/models/interface.py:24
msgid "configuration item"
msgstr ""

#: judge/models/interface.py:25
msgid "miscellaneous configuration"
msgstr ""

#: judge/models/interface.py:37
msgid "navigation item"
msgstr "mục điều hướng"

#: judge/models/interface.py:38
msgid "navigation bar"
msgstr "thanh điều hướng"

#: judge/models/interface.py:44
msgid "identifier"
msgstr ""

#: judge/models/interface.py:45
msgid "label"
msgstr "nhãn"

#: judge/models/interface.py:48
msgid "highlight regex"
msgstr ""

#: judge/models/interface.py:52
msgid "parent item"
msgstr "mục cha"

#: judge/models/interface.py:74
msgid "post title"
msgstr "tiêu đề bài đăng"

#: judge/models/interface.py:75 judge/models/problem.py:671
msgid "authors"
msgstr "tác giả"

#: judge/models/interface.py:76
msgid "slug"
msgstr "slug"

#: judge/models/interface.py:77 judge/models/problem.py:669
msgid "public visibility"
msgstr "khả năng hiển thị công khai"

#: judge/models/interface.py:78
msgid "sticky"
msgstr "nổi lên đầu"

#: judge/models/interface.py:79
msgid "publish after"
msgstr "đăng sau khi"

#: judge/models/interface.py:80
msgid "post content"
msgstr "đăng nội dung"

#: judge/models/interface.py:81
msgid "post summary"
msgstr "đăng tổng kết"

#: judge/models/interface.py:83
msgid "openGraph image"
msgstr "hình ảnh openGraph"

#: judge/models/interface.py:89
msgid "If private, only these organizations may see the blog post."
msgstr "Nếu riêng tư, chỉ những tổ chức này thấy được bài đăng."

#: judge/models/interface.py:129
msgid "Edit all posts"
msgstr "Chỉnh sửa tất cả bài đăng"

#: judge/models/interface.py:130
msgid "blog post"
msgstr "bài đăng"

#: judge/models/interface.py:131
msgid "blog posts"
msgstr "bài đăng"

#: judge/models/message.py:11
msgid "message title"
msgstr "tiêu đề tin nhắn"

#: judge/models/message.py:12 judge/models/ticket.py:48
msgid "message body"
msgstr "nội dung tin nhắn"

#: judge/models/message.py:15
msgid "sender"
msgstr "người gửi"

#: judge/models/message.py:21
msgid "target"
msgstr "người nhận"

#: judge/models/message.py:26
msgid "message timestamp"
msgstr "thời gian gửi"

#: judge/models/message.py:33
msgid "messages in the thread"
msgstr "tin nhắn trong chuỗi"

#: judge/models/problem.py:44
msgid "problem category ID"
msgstr "mã của nhóm bài"

#: judge/models/problem.py:47
msgid "problem category name"
msgstr "tên nhóm bài"

#: judge/models/problem.py:55
msgid "problem type"
msgstr "dạng bài"

#: judge/models/problem.py:56 judge/models/problem.py:201
#: judge/models/volunteer.py:28
msgid "problem types"
msgstr "dạng bài"

#: judge/models/problem.py:61
msgid "problem group ID"
msgstr "mã của nhóm bài"

#: judge/models/problem.py:63
msgid "problem group name"
msgstr "tên nhóm bài"

#: judge/models/problem.py:70 judge/models/problem.py:206
msgid "problem group"
msgstr "nhóm bài"

#: judge/models/problem.py:71
msgid "problem groups"
msgstr "nhóm bài"

#: judge/models/problem.py:78
msgid "key"
msgstr ""

#: judge/models/problem.py:81
msgid "link"
msgstr "đường dẫn"

#: judge/models/problem.py:82
msgid "full name"
msgstr "tên đầy đủ"

#: judge/models/problem.py:86 judge/models/profile.py:39
#: judge/models/runtime.py:34
msgid "short name"
msgstr "tên ngắn"

#: judge/models/problem.py:87
msgid "Displayed on pages under this license"
msgstr "Được hiển thị trên các trang theo giấy phép này"

#: judge/models/problem.py:92
msgid "icon"
msgstr "icon"

#: judge/models/problem.py:93
msgid "URL to the icon"
msgstr "Đường dẫn icon"

#: judge/models/problem.py:95
msgid "license text"
msgstr "văn bản giấy phép"

#: judge/models/problem.py:104
msgid "license"
msgstr ""

#: judge/models/problem.py:105
msgid "licenses"
msgstr ""

#: judge/models/problem.py:155
msgid "problem code"
msgstr "mã bài"

#: judge/models/problem.py:161
msgid "A short, unique code for the problem, used in the url after /problem/"
msgstr "Mã bài ngắn, độc nhất cho bài tập, được dùng trong url sau /problem/"

#: judge/models/problem.py:166
msgid "problem name"
msgstr "Tên bài"

#: judge/models/problem.py:168
msgid "The full name of the problem, as shown in the problem list."
msgstr "Tên đầy đủ của bài, như được hiển thị trên danh sách bài tập"

#: judge/models/problem.py:170
msgid "problem body"
msgstr "Nội dung"

#: judge/models/problem.py:173
msgid "creators"
msgstr ""

#: judge/models/problem.py:177
msgid "These users will be able to edit the problem, and be listed as authors."
msgstr ""
"Những người dùng này sẽ có thể chỉnh sửa bài tập, và nằm trong danh sách các "
"tác giả"

#: judge/models/problem.py:182
msgid "curators"
msgstr ""

#: judge/models/problem.py:186
msgid ""
"These users will be able to edit the problem, but not be listed as authors."
msgstr ""
"Những người dùng này sẽ có thể chỉnh sửa bài tập, nhưng không nằm trong danh "
"sách các tác giả"

#: judge/models/problem.py:192
msgid "testers"
msgstr ""

#: judge/models/problem.py:196
msgid "These users will be able to view the private problem, but not edit it."
msgstr ""
"Những người dùng này sẽ thấy được bài tập này (dù riêng tư), nhưng không "
"chỉnh sửa được"

#: judge/models/problem.py:202 judge/models/volunteer.py:29
msgid "The type of problem, as shown on the problem's page."
msgstr "Dạng bài, giống như trên trang bài tập"

#: judge/models/problem.py:208
msgid "The group of problem, shown under Category in the problem list."
msgstr "Nhóm bài, hiện ở mục Nhóm bài trong danh sách bài tập"

#: judge/models/problem.py:213
msgid ""
"The time limit for this problem, in seconds. Fractional seconds (e.g. 1.5) "
"are supported."
msgstr ""
"Giới hạn thời gian cho bài tập này, theo đơn vị giây. Có thể nhập số thực "
"(ví dụ 1.5)"

#: judge/models/problem.py:222 judge/models/problem.py:629
msgid "memory limit"
msgstr "Giới hạn bộ nhớ"

#: judge/models/problem.py:224
msgid ""
"The memory limit for this problem, in kilobytes (e.g. 256mb = 262144 "
"kilobytes)."
msgstr ""
"Giới hạn bộ nhớ cho bài này, theo đơn vị kilobytes (ví dụ 256mb = 262144 "
"kilobytes)"

#: judge/models/problem.py:236
msgid ""
"Points awarded for problem completion. Points are displayed with a 'p' "
"suffix if partial."
msgstr ""
"Điểm thưởng khi hoàn thành bài tập. Điểm có thêm chữ 'p' ở sau cùng nếu như "
"chấp nhận cho điểm thành phần (có điểm ngay khi không đúng toàn bộ test)"

#: judge/models/problem.py:242
msgid "allows partial points"
msgstr "cho phép điểm thành phần"

#: judge/models/problem.py:246
msgid "allowed languages"
msgstr "các ngôn ngữ được cho phép"

#: judge/models/problem.py:247
msgid "List of allowed submission languages."
msgstr "Danh sách các ngôn ngữ lập trình cho phép"

#: judge/models/problem.py:253
msgid "manually managed"
msgstr ""

#: judge/models/problem.py:256
msgid "Whether judges should be allowed to manage data or not."
msgstr ""

#: judge/models/problem.py:259
msgid "date of publishing"
msgstr "Ngày công bố"

#: judge/models/problem.py:264
msgid ""
"Doesn't have magic ability to auto-publish due to backward compatibility"
msgstr ""

#: judge/models/problem.py:271
msgid "Bans the selected users from submitting to this problem."
msgstr "Cấm những người dùng được chọn nộp bài tập này."

#: judge/models/problem.py:278
msgid "The license under which this problem is published."
msgstr "Giấy phép xuất bản bài tập"

#: judge/models/problem.py:285
msgid "problem summary"
msgstr "Tóm tắt bài tập"

#: judge/models/problem.py:291
msgid "number of users"
msgstr ""

#: judge/models/problem.py:293
msgid "The number of users who solved the problem."
msgstr "Số lượng người dùng đã giải được bài"

#: judge/models/problem.py:295
msgid "solve rate"
msgstr "Tỉ lệ giải đúng"

#: judge/models/problem.py:304
msgid "If private, only these organizations may see the problem."
msgstr "Nếu bài riêng tư, chỉ những tổ chức này thấy được"

#: judge/models/problem.py:310
msgid "pdf statement"
msgstr "Đề bài bằng file pdf"

#: judge/models/problem.py:598 judge/models/problem.py:619
#: judge/models/problem.py:650 judge/models/runtime.py:161
msgid "language"
msgstr ""

#: judge/models/problem.py:601
msgid "translated name"
msgstr ""

#: judge/models/problem.py:603
msgid "translated description"
msgstr ""

#: judge/models/problem.py:607
msgid "problem translation"
msgstr ""

#: judge/models/problem.py:608
msgid "problem translations"
msgstr ""

#: judge/models/problem.py:638
msgid "language-specific resource limit"
msgstr ""

#: judge/models/problem.py:639
msgid "language-specific resource limits"
msgstr ""

#: judge/models/problem.py:652 judge/models/submission.py:246
msgid "source code"
msgstr "mã nguồn"

#: judge/models/problem.py:656
msgid "language-specific template"
msgstr ""

#: judge/models/problem.py:657
msgid "language-specific templates"
msgstr ""

#: judge/models/problem.py:664
msgid "associated problem"
msgstr ""

#: judge/models/problem.py:670
msgid "publish date"
msgstr ""

#: judge/models/problem.py:672
msgid "editorial content"
msgstr "nội dung lời giải"

#: judge/models/problem.py:686
msgid "solution"
msgstr "lời giải"

#: judge/models/problem.py:687
msgid "solutions"
msgstr "lời giải"

#: judge/models/problem.py:692
#, fuzzy
#| msgid "point value"
msgid "proposed point value"
msgstr "điểm"

#: judge/models/problem.py:693
msgid "The amount of points you think this problem deserves."
msgstr "Bạn nghĩ bài này đáng bao nhiêu điểm?"

#: judge/models/problem.py:707
msgid "The time this vote was cast"
msgstr ""

#: judge/models/problem.py:713
msgid "vote"
msgstr ""

#: judge/models/problem_data.py:32
msgid "Standard"
msgstr "Tiêu chuẩn"

#: judge/models/problem_data.py:33
msgid "Floats"
msgstr "Số thực"

#: judge/models/problem_data.py:34
msgid "Floats (absolute)"
msgstr "Số thực (chênh lệch tuyệt đối)"

#: judge/models/problem_data.py:35
msgid "Floats (relative)"
msgstr "Số thực (chênh lệch tương đối)"

#: judge/models/problem_data.py:36
msgid "Non-trailing spaces"
msgstr "Không cho phép dấu cách cuối dòng"

#: judge/models/problem_data.py:37
msgid "Unordered"
msgstr "Không thứ tự"

#: judge/models/problem_data.py:38
msgid "Byte identical"
msgstr "Giống từng byte"

#: judge/models/problem_data.py:39
msgid "Line-by-line"
msgstr "Chấm theo dòng (điểm = số dòng đúng)"

#: judge/models/problem_data.py:40
msgid "Custom checker (PY)"
msgstr "Trình chấm tự viết (Python)"

#: judge/models/problem_data.py:41
msgid "Custom validator (CPP)"
msgstr "Trình chấm tự viết (C++)"

#: judge/models/problem_data.py:42
msgid "Interactive"
msgstr ""

#: judge/models/problem_data.py:43
msgid "Testlib"
msgstr ""

#: judge/models/problem_data.py:55
msgid "data zip file"
msgstr "file zip chứa test"

#: judge/models/problem_data.py:62
msgid "generator file"
msgstr "file tạo test"

#: judge/models/problem_data.py:69 judge/models/problem_data.py:205
msgid "output prefix length"
msgstr "độ dài hiển thị output"

#: judge/models/problem_data.py:72 judge/models/problem_data.py:208
msgid "output limit length"
msgstr "giới hạn hiển thị output"

#: judge/models/problem_data.py:75
msgid "init.yml generation feedback"
msgstr "phản hồi của quá trình tạo file init.yml"

#: judge/models/problem_data.py:78 judge/models/problem_data.py:211
msgid "checker"
msgstr "trình chấm"

#: judge/models/problem_data.py:81 judge/models/problem_data.py:214
msgid "checker arguments"
msgstr "các biến trong trình chấm"

#: judge/models/problem_data.py:83 judge/models/problem_data.py:216
msgid "checker arguments as a JSON object"
msgstr "các biến trong trình chấm theo dạng JSON"

#: judge/models/problem_data.py:86
msgid "custom checker file"
msgstr "file trình chấm"

#: judge/models/problem_data.py:94
msgid "custom validator file"
msgstr "file trình chấm"

#: judge/models/problem_data.py:102
msgid "interactive judge"
msgstr ""

#: judge/models/problem_data.py:110 judge/models/problem_data.py:196
msgid "input file name"
msgstr "tên file input"

#: judge/models/problem_data.py:113
msgid "Leave empty for stdin"
msgstr "Để trống nếu nhập từ bàn phím"

#: judge/models/problem_data.py:116 judge/models/problem_data.py:199
msgid "output file name"
msgstr "tên file output"

#: judge/models/problem_data.py:119
msgid "Leave empty for stdout"
msgstr "Để trống nếu xuất ra màn hình"

#: judge/models/problem_data.py:180
msgid "problem data set"
msgstr "tập hợp dữ liệu bài"

#: judge/models/problem_data.py:184
msgid "case position"
msgstr "vị trí test"

#: judge/models/problem_data.py:187
msgid "case type"
msgstr "loại test"

#: judge/models/problem_data.py:189
msgid "Normal case"
msgstr "Test bình thường"

#: judge/models/problem_data.py:190
msgid "Batch start"
msgstr "Bắt đầu nhóm"

#: judge/models/problem_data.py:191
msgid "Batch end"
msgstr "Kết thúc nhóm"

#: judge/models/problem_data.py:201
msgid "generator arguments"
msgstr "biến trong file sinh test"

#: judge/models/problem_data.py:202
msgid "point value"
msgstr "điểm"

#: judge/models/problem_data.py:203
msgid "case is pretest?"
msgstr "test là pretest?"

#: judge/models/profile.py:31
msgid "organization title"
msgstr "tiêu đề tổ chức"

#: judge/models/profile.py:34
msgid "organization slug"
msgstr "tên ngắn đường dẫn"

#: judge/models/profile.py:35
msgid "Organization name shown in URL"
msgstr "Tên được hiển thị trong đường dẫn"

#: judge/models/profile.py:40
msgid "Displayed beside user name during contests"
msgstr "Hiển thị bên cạnh tên người dùng trong kỳ thi"

#: judge/models/profile.py:42
msgid "organization description"
msgstr "mô tả tổ chức"

#: judge/models/profile.py:45
msgid "registrant"
msgstr "người tạo"

#: judge/models/profile.py:48
msgid "User who registered this organization"
msgstr "Người tạo tổ chức"

#: judge/models/profile.py:52
msgid "administrators"
msgstr "người quản lý"

#: judge/models/profile.py:54
msgid "Those who can edit this organization"
msgstr "Những người có thể chỉnh sửa tổ chức"

#: judge/models/profile.py:57
msgid "creation date"
msgstr "ngày tạo"

#: judge/models/profile.py:60
msgid "is open organization?"
msgstr "tổ chức mở?"

#: judge/models/profile.py:61
msgid "Allow joining organization"
msgstr "Cho phép mọi người tham gia tổ chức"

#: judge/models/profile.py:65
msgid "maximum size"
msgstr "số lượng thành viên tối đa"

#: judge/models/profile.py:69
msgid ""
"Maximum amount of users in this organization, only applicable to private "
"organizations"
msgstr "Số người tối đa trong tổ chức, chỉ áp dụng với tổ chức riêng tư"

#: judge/models/profile.py:75
msgid "Student access code"
msgstr "Mã truy cập cho học sinh"

#: judge/models/profile.py:86
msgid ""
"This image will replace the default site logo for users viewing the "
"organization."
msgstr "Ảnh này sẽ thay thế logo mặc định khi ở trong tổ chức."

#: judge/models/profile.py:125 judge/models/profile.py:154
#: judge/models/profile.py:360 judge/models/profile.py:437
msgid "organization"
msgstr ""

#: judge/models/profile.py:131
msgid "user associated"
msgstr ""

#: judge/models/profile.py:133
msgid "self-description"
msgstr ""

#: judge/models/profile.py:136
msgid "location"
msgstr ""

#: judge/models/profile.py:142
msgid "preferred language"
msgstr ""

#: judge/models/profile.py:150
msgid "last access time"
msgstr ""

#: judge/models/profile.py:151
msgid "last IP"
msgstr ""

#: judge/models/profile.py:162
msgid "display rank"
msgstr ""

#: judge/models/profile.py:170
msgid "comment mute"
msgstr ""

#: judge/models/profile.py:171
msgid "Some users are at their best when silent."
msgstr ""

#: judge/models/profile.py:175
msgid "unlisted user"
msgstr ""

#: judge/models/profile.py:176
msgid "User will not be ranked."
msgstr ""

#: judge/models/profile.py:180
#, fuzzy
#| msgid "Banned from joining"
msgid "banned from voting"
msgstr "Bị cấm tham gia"

#: judge/models/profile.py:181
msgid "User will not be able to vote on problems' point values."
msgstr ""

#: judge/models/profile.py:186
msgid "user script"
msgstr ""

#: judge/models/profile.py:190
msgid "User-defined JavaScript for site customization."
msgstr ""

#: judge/models/profile.py:194
msgid "current contest"
msgstr "kỳ thi hiện tại"

#: judge/models/profile.py:201
msgid "math engine"
msgstr ""

#: judge/models/profile.py:205
msgid "the rendering engine used to render math"
msgstr ""

#: judge/models/profile.py:208
msgid "2FA enabled"
msgstr ""

#: judge/models/profile.py:210
msgid "check to enable TOTP-based two factor authentication"
msgstr "đánh dấu để sử dụng TOTP-based two factor authentication"

#: judge/models/profile.py:216
msgid "TOTP key"
msgstr "mã TOTP"

#: judge/models/profile.py:217
msgid "32 character base32-encoded key for TOTP"
msgstr ""

#: judge/models/profile.py:219
msgid "TOTP key must be empty or base32"
msgstr ""

#: judge/models/profile.py:223
msgid "internal notes"
msgstr "ghi chú nội bộ"

#: judge/models/profile.py:226
msgid "Notes for administrators regarding this user."
msgstr "Ghi chú riêng cho quản trị viên."

#: judge/models/profile.py:347
msgid "user profile"
msgstr "thông tin người dùng"

#: judge/models/profile.py:348
msgid "user profiles"
msgstr "thông tin người dùng"

#: judge/models/profile.py:364
msgid "request time"
msgstr "thời gian đăng ký"

#: judge/models/profile.py:367
msgid "state"
msgstr "trạng thái"

#: judge/models/profile.py:374
msgid "reason"
msgstr "lý do"

#: judge/models/profile.py:377
msgid "organization join request"
msgstr "đơn đăng ký tham gia"

#: judge/models/profile.py:378
msgid "organization join requests"
msgstr "đơn đăng ký tham gia"

#: judge/models/profile.py:442
#, fuzzy
#| msgid "last seen"
msgid "last visit"
msgstr "xem lần cuối"

#: judge/models/runtime.py:21
msgid "short identifier"
msgstr "tên ngắn"

#: judge/models/runtime.py:23
msgid ""
"The identifier for this language; the same as its executor id for judges."
msgstr ""

#: judge/models/runtime.py:29
msgid "long name"
msgstr "tên dài"

#: judge/models/runtime.py:30
msgid "Longer name for the language, e.g. \"Python 2\" or \"C++11\"."
msgstr "Tên dài, ví dụ \"Python 2\" or \"C++11\"."

#: judge/models/runtime.py:36
msgid ""
"More readable, but short, name to display publicly; e.g. \"PY2\" or \"C+"
"+11\". If left blank, it will default to the short identifier."
msgstr ""

#: judge/models/runtime.py:45
msgid "common name"
msgstr ""

#: judge/models/runtime.py:47
msgid ""
"Common name for the language. For example, the common name for C++03, C++11, "
"and C++14 would be \"C++\""
msgstr ""

#: judge/models/runtime.py:53
msgid "ace mode name"
msgstr ""

#: judge/models/runtime.py:55
msgid ""
"Language ID for Ace.js editor highlighting, appended to \"mode-\" to "
"determine the Ace JavaScript file to use, e.g., \"python\"."
msgstr ""

#: judge/models/runtime.py:61
msgid "pygments name"
msgstr ""

#: judge/models/runtime.py:62
msgid "Language ID for Pygments highlighting in source windows."
msgstr ""

#: judge/models/runtime.py:65
msgid "code template"
msgstr ""

#: judge/models/runtime.py:66
msgid "Code template to display in submission editor."
msgstr ""

#: judge/models/runtime.py:71
msgid "runtime info override"
msgstr ""

#: judge/models/runtime.py:74
msgid ""
"Do not set this unless you know what you're doing! It will override the "
"usually more specific, judge-provided runtime info!"
msgstr ""

#: judge/models/runtime.py:79
msgid "language description"
msgstr ""

#: judge/models/runtime.py:81
msgid ""
"Use this field to inform users of quirks with your environment, additional "
"restrictions, etc."
msgstr ""

#: judge/models/runtime.py:88
msgid "extension"
msgstr ""

#: judge/models/runtime.py:89
msgid "The extension of source files, e.g., \"py\" or \"cpp\"."
msgstr ""

#: judge/models/runtime.py:162
msgid "languages"
msgstr "ngôn ngữ"

#: judge/models/runtime.py:168
msgid "language to which this runtime belongs"
msgstr ""

#: judge/models/runtime.py:172
msgid "judge on which this runtime exists"
msgstr ""

#: judge/models/runtime.py:174
msgid "runtime name"
msgstr ""

#: judge/models/runtime.py:176
msgid "runtime version"
msgstr ""

#: judge/models/runtime.py:179
msgid "order in which to display this runtime"
msgstr ""

#: judge/models/runtime.py:185
msgid "Server name, hostname-style"
msgstr "Tên web"

#: judge/models/runtime.py:188
msgid "time of creation"
msgstr "ngày tạo"

#: judge/models/runtime.py:192
msgid "A key to authenticate this judge"
msgstr "Chìa khóa xác thực"

#: judge/models/runtime.py:193
msgid "authentication key"
msgstr "mã xác thực"

#: judge/models/runtime.py:196
msgid "block judge"
msgstr "chặn máy chấm"

#: judge/models/runtime.py:199
msgid ""
"Whether this judge should be blocked from connecting, even if its key is "
"correct."
msgstr "Quyết định có chặn máy chấm, ngay cả khi mã xác thực đúng."

#: judge/models/runtime.py:203
msgid "judge online status"
msgstr "trạng thái online của máy chấm"

#: judge/models/runtime.py:204
msgid "judge start time"
msgstr "thời gian khởi đầu máy chấm"

#: judge/models/runtime.py:205
msgid "response time"
msgstr "thời gian trả lời"

#: judge/models/runtime.py:207
msgid "system load"
msgstr "lưu lượng xử lý"

#: judge/models/runtime.py:209
msgid "Load for the last minute, divided by processors to be fair."
msgstr "Lưu lượng được chia đều."

#: judge/models/runtime.py:219 judge/models/runtime.py:261
msgid "judges"
msgstr "máy chấm"

#: judge/models/runtime.py:260
msgid "judge"
msgstr "máy chấm"

#: judge/models/submission.py:20 judge/models/submission.py:47
#: judge/utils/problems.py:116
msgid "Accepted"
msgstr "Accepted"

#: judge/models/submission.py:21 judge/models/submission.py:48
msgid "Wrong Answer"
msgstr "Wrong Answer"

#: judge/models/submission.py:22 judge/models/submission.py:50
msgid "Time Limit Exceeded"
msgstr "Time Limit Exceeded"

#: judge/models/submission.py:23 judge/models/submission.py:51
msgid "Memory Limit Exceeded"
msgstr "Memory Limit Exceeded"

#: judge/models/submission.py:24 judge/models/submission.py:52
msgid "Output Limit Exceeded"
msgstr "Output Limit Exceeded"

#: judge/models/submission.py:25 judge/models/submission.py:53
msgid "Invalid Return"
msgstr "Invalid Return"

#: judge/models/submission.py:26 judge/models/submission.py:54
msgid "Runtime Error"
msgstr "Runtime Error"

#: judge/models/submission.py:27 judge/models/submission.py:41
#: judge/models/submission.py:55 judge/utils/problems.py:120
msgid "Compile Error"
msgstr "Compile Error"

#: judge/models/submission.py:28 judge/models/submission.py:40
msgid "Internal Error"
msgstr "Internal Error"

#: judge/models/submission.py:29
msgid "Short circuit"
msgstr "Short circuit"

#: judge/models/submission.py:30 judge/models/submission.py:42
#: judge/models/submission.py:61
msgid "Aborted"
msgstr "Đã hủy"

#: judge/models/submission.py:36 judge/models/submission.py:57
msgid "Queued"
msgstr "Trong hàng đợi"

#: judge/models/submission.py:37 judge/models/submission.py:58
msgid "Processing"
msgstr "Đang xử lý"

#: judge/models/submission.py:38 judge/models/submission.py:59
msgid "Grading"
msgstr "Đang chấm"

#: judge/models/submission.py:39 judge/models/submission.py:60
msgid "Completed"
msgstr "Chấm xong"

#: judge/models/submission.py:56
msgid "Internal Error (judging server error)"
msgstr "Lỗi máy chấm"

#: judge/models/submission.py:67
msgid "submission time"
msgstr "thời gian bài nộp"

#: judge/models/submission.py:69 judge/models/submission.py:265
msgid "execution time"
msgstr "thời gian chạy"

#: judge/models/submission.py:70 judge/models/submission.py:266
msgid "memory usage"
msgstr "bộ nhớ sử dụng"

#: judge/models/submission.py:72 judge/models/submission.py:267
msgid "points granted"
msgstr "điểm"

#: judge/models/submission.py:75
msgid "submission language"
msgstr "ngôn ngữ bài nộp"

#: judge/models/submission.py:78
msgid "status"
msgstr "trạng thái"

#: judge/models/submission.py:85
msgid "result"
msgstr "kết quả"

#: judge/models/submission.py:93
msgid "compile errors"
msgstr "biên dịch lỗi"

#: judge/models/submission.py:95
msgid "batched cases"
msgstr "nhóm test"

#: judge/models/submission.py:96
msgid "test case points"
msgstr "điểm test"

#: judge/models/submission.py:97
msgid "test case total points"
msgstr "tổng điểm các test"

#: judge/models/submission.py:100
msgid "judged on"
msgstr "chấm trên"

#: judge/models/submission.py:106
msgid "submission judge time"
msgstr "thời điểm được chấm"

#: judge/models/submission.py:109
msgid "was rejudged by admin"
msgstr "được chấm lại bởi admin"

#: judge/models/submission.py:112
msgid "was ran on pretests only"
msgstr "chỉ chấm pretest"

#: judge/models/submission.py:236 templates/contest/moss.html:58
msgid "submissions"
msgstr "bài nộp"

#: judge/models/submission.py:243 judge/models/submission.py:257
msgid "associated submission"
msgstr "bài nộp tương ứng"

#: judge/models/submission.py:261
msgid "test case ID"
msgstr "test case ID"

#: judge/models/submission.py:263
msgid "status flag"
msgstr ""

#: judge/models/submission.py:268
msgid "points possible"
msgstr ""

#: judge/models/submission.py:269
msgid "batch number"
msgstr "số thứ tự của nhóm"

#: judge/models/submission.py:271
msgid "judging feedback"
msgstr "phản hồi từ máy chấm"

#: judge/models/submission.py:274
msgid "extended judging feedback"
msgstr "phản hồi thêm từ máy chấm"

#: judge/models/submission.py:276
msgid "program output"
msgstr "output chương trình"

#: judge/models/submission.py:284
msgid "submission test case"
msgstr "cái testcase trong bài nộp"

#: judge/models/submission.py:285
msgid "submission test cases"
msgstr "cái testcase trong bài nộp"

#: judge/models/ticket.py:10
msgid "ticket title"
msgstr "tiêu đề báo cáo"

#: judge/models/ticket.py:13
msgid "ticket creator"
msgstr "người báo cáo"

#: judge/models/ticket.py:17
msgid "creation time"
msgstr "thời gian tạo"

#: judge/models/ticket.py:19
msgid "assignees"
msgstr "người được ủy thác"

#: judge/models/ticket.py:22
msgid "quick notes"
msgstr ""

#: judge/models/ticket.py:24
msgid "Staff notes for this issue to aid in processing."
msgstr ""

#: judge/models/ticket.py:27
msgid "linked item type"
msgstr ""

#: judge/models/ticket.py:29
msgid "linked item ID"
msgstr ""

#: judge/models/ticket.py:31
msgid "is ticket open?"
msgstr ""

#: judge/models/ticket.py:37
msgid "ticket"
msgstr ""

#: judge/models/ticket.py:44
msgid "poster"
msgstr ""

#: judge/models/ticket.py:49
msgid "message time"
msgstr ""

#: judge/models/volunteer.py:19
msgid "knowledge points"
msgstr "Độ khó kiến thức"

#: judge/models/volunteer.py:20
msgid "Points awarded by knowledge difficulty"
msgstr ""

#: judge/models/volunteer.py:23
msgid "thinking points"
msgstr "Độ khó nghĩ"

#: judge/models/volunteer.py:24
msgid "Points awarded by thinking difficulty"
msgstr ""

#: judge/models/volunteer.py:31
msgid "feedback"
msgstr "phản hồi"

#: judge/models/volunteer.py:34
msgid "volunteer vote"
msgstr "vote từ TNV"

#: judge/models/volunteer.py:35
msgid "volunteer votes"
msgstr "vote từ TNV"

#: judge/pdf_problems.py:161 judge/pdf_problems.py:221
#: judge/pdf_problems.py:294
msgid "Page [page] of [topage]"
msgstr "Trang [page]/[topage]"

#: judge/pdf_problems.py:324
#, python-format
msgid "Page %s of %s"
msgstr "Trang %s/%s"

#: judge/tasks/contest.py:20
msgid "Recalculating contest scores"
msgstr "Tính lại điểm kỳ thi"

#: judge/tasks/contest.py:42
msgid "Running MOSS"
msgstr "Đang chạy MOSS"

#: judge/tasks/submission.py:45
msgid "Modifying submissions"
msgstr "Chỉnh sửa bài nộp"

#: judge/tasks/submission.py:65
msgid "Recalculating user points"
msgstr "Tính lại điểm người dùng"

#: judge/utils/problem_data.py:72
msgid "Empty batches not allowed."
msgstr "Nhóm test trống là không hợp lệ."

#: judge/utils/problem_data.py:80 judge/utils/problem_data.py:88
#: judge/utils/problem_data.py:103
msgid "How did you corrupt the custom checker path?"
msgstr "How did you corrupt the custom checker path?"

#: judge/utils/problem_data.py:130
#, python-format
msgid "Points must be defined for non-batch case #%d."
msgstr "Ô điểm số cho test #%d phải được điền."

#: judge/utils/problem_data.py:137
#, python-format
msgid "Input file for case %d does not exist: %s"
msgstr "File input cho test %d không tồn tại: %s"

#: judge/utils/problem_data.py:142
#, python-format
msgid "Output file for case %d does not exist: %s"
msgstr "File output cho test %d không tồn tại: %s"

#: judge/utils/problem_data.py:169
#, python-format
msgid "Batch start case #%d requires points."
msgstr "Nhóm test #%d cần được điền điểm số."

#: judge/utils/problem_data.py:192
#, python-format
msgid "Attempt to end batch outside of one in case #%d"
msgstr "Nhóm test #%d kết thúc không hợp lệ"

#: judge/utils/problem_data.py:211
msgid "How did you corrupt the zip path?"
msgstr ""

#: judge/utils/problem_data.py:217
msgid "How did you corrupt the generator path?"
msgstr ""

#: judge/utils/problem_data.py:236
#, fuzzy
#| msgid "How did you corrupt the custom checker path?"
msgid "How did you corrupt the interactor path?"
msgstr "How did you corrupt the custom checker path?"

#: judge/utils/problems.py:117
msgid "Wrong"
msgstr "Sai"

#: judge/utils/problems.py:123
msgid "Timeout"
msgstr "Quá thời gian"

#: judge/utils/problems.py:126
msgid "Error"
msgstr "Lỗi"

#: judge/utils/problems.py:143
msgid "Can't pass both queryset and keyword filters"
msgstr ""

#: judge/utils/pwned.py:102
msgid "Your password can't be a commonly used password."
msgstr "Mật khẩu không được quá phổ biến."

#: judge/utils/pwned.py:103
msgid "This password is too common."
msgstr "Mật khẩu này quá phổ biến."

#: judge/utils/timedelta.py:59
msgctxt "time format with day"
msgid "%d day %h:%m:%s"
msgid_plural "%d days %h:%m:%s"
msgstr[0] "%d ngày %h:%m:%s"

#: judge/utils/timedelta.py:68
msgctxt "time format without day"
msgid "%h:%m:%s"
msgstr "%h:%m:%s"

#: judge/utils/timedelta.py:80
msgctxt "time format no seconds with day"
msgid "%d day %h:%m"
msgid_plural "%d days %h:%m"
msgstr[0] "%d ngày %h:%m"

#: judge/utils/timedelta.py:88
#, python-format
msgid "%d day"
msgid_plural "%d days"
msgstr[0] "%d ngày"

#: judge/utils/timedelta.py:91
msgctxt "hours and minutes"
msgid "%h:%m"
msgstr "%h:%m"

#: judge/views/about.py:10 templates/organization/home.html:38
#: templates/organization/org-right-sidebar.html:70
#: templates/user/user-about.html:83 templates/user/user-tabs.html:4
#: templates/user/users-table.html:32
msgid "About"
msgstr "Giới thiệu"

#: judge/views/about.py:20
msgid "Custom Checker Sample"
msgstr "Hướng dẫn viết trình chấm"

<<<<<<< HEAD
#: judge/views/blog.py:110
=======
#: judge/views/blog.py:114
>>>>>>> b4e92222
#, python-format
msgid "Page %d of Posts"
msgstr "Trang %d"

<<<<<<< HEAD
#: judge/views/blog.py:165
msgid "Ticket feed"
msgstr "Báo cáo"

#: judge/views/blog.py:183
=======
#: judge/views/blog.py:169
msgid "Ticket feed"
msgstr "Báo cáo"

#: judge/views/blog.py:187
>>>>>>> b4e92222
msgid "Comment feed"
msgstr "Bình luận"

#: judge/views/comment.py:40
msgid "Messing around, are we?"
msgstr "Messing around, are we?"

#: judge/views/comment.py:56
msgid "You must solve at least one problem before you can vote."
msgstr "Bạn phải giải ít nhất 1 bài trước khi được vote."

#: judge/views/comment.py:87
msgid "You already voted."
msgstr "Bạn đã vote."

#: judge/views/comment.py:155 judge/views/organization.py:814
#: judge/views/organization.py:960 judge/views/organization.py:1125
msgid "Edited from site"
msgstr "Chỉnh sửa từ web"

#: judge/views/comment.py:176
msgid "Editing comment"
msgstr "Chỉnh sửa bình luận"

#: judge/views/contests.py:115 judge/views/contests.py:364
#: judge/views/contests.py:369 judge/views/contests.py:610
msgid "No such contest"
msgstr "Không có contest nào như vậy"

#: judge/views/contests.py:116 judge/views/contests.py:365
#, python-format
msgid "Could not find a contest with the key \"%s\"."
msgstr "Không tìm thấy kỳ thi với mã \"%s\"."

#: judge/views/contests.py:135 judge/views/stats.py:178
#: templates/organization/org-left-sidebar.html:5 templates/stats/site.html:21
msgid "Contests"
msgstr "Kỳ thi"

#: judge/views/contests.py:369
msgid "Could not find such contest."
msgstr "Không tìm thấy kỳ thi nào như vậy."

#: judge/views/contests.py:377
#, python-format
msgid "Access to contest \"%s\" denied"
msgstr "Truy cập tới kỳ thi \"%s\" bị từ chối"

#: judge/views/contests.py:415
msgid "Clone Contest"
msgstr "Nhân bản kỳ thi"

#: judge/views/contests.py:484
msgid "Contest not ongoing"
msgstr "Kỳ thi đang không diễn ra"

#: judge/views/contests.py:485
#, python-format
msgid "\"%s\" is not currently ongoing."
msgstr "\"%s\" kỳ thi đang không diễn ra."

#: judge/views/contests.py:492
msgid "Already in contest"
msgstr "Đã ở trong kỳ thi"

#: judge/views/contests.py:493
#, python-format
msgid "You are already in a contest: \"%s\"."
msgstr "Bạn đã ở trong kỳ thi: \"%s\"."

#: judge/views/contests.py:503
msgid "Banned from joining"
msgstr "Bị cấm tham gia"

#: judge/views/contests.py:505
msgid ""
"You have been declared persona non grata for this contest. You are "
"permanently barred from joining this contest."
msgstr "Bạn không được phép tham gia kỳ thi này."

#: judge/views/contests.py:594
#, python-format
msgid "Enter access code for \"%s\""
msgstr "Nhập mật khẩu truy cập cho \"%s\""

#: judge/views/contests.py:611
#, python-format
msgid "You are not in contest \"%s\"."
msgstr "Bạn không ở trong kỳ thi \"%s\"."

#: judge/views/contests.py:634
msgid "ContestCalendar requires integer year and month"
msgstr "Lịch thi yêu cầu giá trị cho năm và tháng là số nguyên"

#: judge/views/contests.py:692
#, python-format
msgid "Contests in %(month)s"
msgstr "Các kỳ thi trong %(month)s"

#: judge/views/contests.py:693
msgid "F Y"
msgstr "F Y"

#: judge/views/contests.py:753
#, python-format
msgid "%s Statistics"
msgstr "%s Thống kê"

#: judge/views/contests.py:1010
#, python-format
msgid "%s Rankings"
msgstr "%s Bảng điểm"

#: judge/views/contests.py:1021
msgid "???"
msgstr "???"

#: judge/views/contests.py:1037
#, python-format
msgid "Your participation in %s"
msgstr "Lần tham gia trong %s"

#: judge/views/contests.py:1038
#, python-format
msgid "%s's participation in %s"
msgstr "Lần tham gia của %s trong %s"

#: judge/views/contests.py:1052
msgid "Live"
msgstr "Trực tiếp"

#: judge/views/contests.py:1071 templates/contest/contest-tabs.html:13
msgid "Participation"
msgstr "Lần tham gia"

#: judge/views/contests.py:1120
#, python-format
msgid "%s MOSS Results"
msgstr "%s Kết quả MOSS"

#: judge/views/contests.py:1156
#, python-format
msgid "Running MOSS for %s..."
msgstr "Đang chạy MOSS cho %s..."

#: judge/views/contests.py:1179
#, python-format
msgid "Contest tag: %s"
msgstr "Nhãn kỳ thi: %s"

#: judge/views/contests.py:1194 judge/views/ticket.py:72
msgid "Issue description"
msgstr "Mô tả vấn đề"

#: judge/views/contests.py:1241
#, python-format
msgid "New clarification for %s"
msgstr "Thông báo mới cho %s"

#: judge/views/error.py:17
msgid "404 error"
msgstr "Lỗi 404"

#: judge/views/error.py:18
#, python-format
msgid "Could not find page \"%s\""
msgstr "Không thể tìm thấy trang \"%s\""

#: judge/views/error.py:29
#, python-format
msgid "no permission for %s"
msgstr "không có quyền cho %s"

#: judge/views/error.py:41
#, python-format
msgid "corrupt page %s"
msgstr "trang bị sập %s"

#: judge/views/internal.py:12
#, fuzzy
#| msgid "contest problems"
msgid "Internal problems"
msgstr "bài trong kỳ thi"

#: judge/views/language.py:12 templates/status/judge-status-table.html:9
#: templates/status/status-tabs.html:5
msgid "Runtimes"
msgstr "Runtimes"

#: judge/views/notification.py:43
#, python-format
msgid "Notifications (%d unseen)"
msgstr "Thông báo (%d chưa xem)"

#: judge/views/organization.py:142 judge/views/organization.py:148
msgid "No such organization"
msgstr "Không có tổ chức như vậy"

#: judge/views/organization.py:143
#, python-format
msgid "Could not find an organization with the key \"%s\"."
msgstr "Không tìm thấy tổ chức với mã \"%s\"."

#: judge/views/organization.py:149
msgid "Could not find such organization."
msgstr ""

#: judge/views/organization.py:167
msgid "Can't edit organization"
msgstr "Không thể chỉnh sửa tổ chức"

#: judge/views/organization.py:168
msgid "You are not allowed to edit this organization."
msgstr "Bạn không được phép chỉnh sửa tổ chức này."

#: judge/views/organization.py:180 judge/views/organization.py:324
#, fuzzy
#| msgid "Can't edit organization"
msgid "Can't access organization"
msgstr "Không thể chỉnh sửa tổ chức"

#: judge/views/organization.py:181 judge/views/organization.py:325
msgid "You are not allowed to access this organization."
msgstr "Bạn không được phép chỉnh sửa tổ chức này."

#: judge/views/organization.py:239 judge/views/register.py:49
#: judge/views/stats.py:184 templates/contest/list.html:87
#: templates/problem/list-base.html:104 templates/stats/site.html:33
#: templates/user/user-left-sidebar.html:4 templates/user/user-list-tabs.html:6
msgid "Groups"
msgstr "Nhóm"

#: judge/views/organization.py:331
#, python-format
msgid "%s Members"
msgstr "%s Thành viên"

#: judge/views/organization.py:470
#, python-brace-format
msgid "All submissions in <a href=\"{1}\">{0}</a>"
msgstr "Bài nộp trong <a href=\"{1}\">{0}</a>"

#: judge/views/organization.py:500 judge/views/organization.py:506
#: judge/views/organization.py:513
msgid "Joining group"
msgstr "Tham gia nhóm"

#: judge/views/organization.py:501
msgid "You are already in the group."
msgstr "Bạn đã ở trong nhóm."

#: judge/views/organization.py:506
msgid "This group is not open."
msgstr "Nhóm này là nhóm kín."

#: judge/views/organization.py:529
msgid "Leaving group"
msgstr "Rời nhóm"

#: judge/views/organization.py:530
#, python-format
msgid "You are not in \"%s\"."
msgstr "Bạn không ở trong \"%s\"."

#: judge/views/organization.py:555
#, python-format
msgid "Request to join %s"
msgstr "Đăng ký tham gia %s"

#: judge/views/organization.py:586
msgid "Join request detail"
msgstr "Chi tiết đơn đăng ký"

#: judge/views/organization.py:634
#, python-format
msgid "Managing join requests for %s"
msgstr "Quản lý đơn đăng ký cho %s"

#: judge/views/organization.py:674
#, python-format
msgid ""
"Your organization can only receive %d more members. You cannot approve %d "
"users."
msgstr ""
"Tổ chức chỉ có thể chứa %d thành viên. Bạn không thể chấp thuận nhiều hơn %d "
"người."

#: judge/views/organization.py:692
#, python-format
msgid "Approved %d user."
msgid_plural "Approved %d users."
msgstr[0] "Đã chấp thuận %d người."

#: judge/views/organization.py:695
#, python-format
msgid "Rejected %d user."
msgid_plural "Rejected %d users."
msgstr[0] "Đã từ chối %d người."

#: judge/views/organization.py:735
#, python-format
msgid "Add member for %s"
msgstr "Thêm thành viên cho %s"

#: judge/views/organization.py:747
#, fuzzy
#| msgid "Edited from site"
msgid "Added members from site"
msgstr "Chỉnh sửa từ web"

#: judge/views/organization.py:767 judge/views/organization.py:775
msgid "Can't kick user"
msgstr "Không thể đuổi"

#: judge/views/organization.py:768
msgid "The user you are trying to kick does not exist!"
msgstr ""

#: judge/views/organization.py:776
#, python-format
msgid "The user you are trying to kick is not in organization: %s."
msgstr ""

#: judge/views/organization.py:797 judge/views/organization.py:949
#, fuzzy, python-format
#| msgid "Editing %s"
msgid "Edit %s"
msgstr "Đang chỉnh sửa %s"

#: judge/views/organization.py:825 templates/organization/list.html:59
msgid "Create group"
msgstr "Tạo nhóm"

#: judge/views/organization.py:840
msgid "Exceeded limit"
msgstr ""

#: judge/views/organization.py:841
#, python-format
msgid "You created too many groups. You can only create at most %d groups"
msgstr ""

#: judge/views/organization.py:846 judge/views/organization.py:871
#: judge/views/organization.py:1015
msgid "Added from site"
msgstr "Thêm từ web"

#: judge/views/organization.py:862
#: templates/organization/org-right-sidebar.html:55
msgid "Add contest"
msgstr "Thêm kỳ thi"

#: judge/views/organization.py:905 judge/views/organization.py:1067
msgid "Permission denied"
msgstr "Truy cập bị từ chối"

#: judge/views/organization.py:906
#, fuzzy
#| msgid "You are not allowed to edit this organization."
msgid "You are not allowed to edit this contest"
msgstr "Bạn không được phép chỉnh sửa tổ chức này."

#: judge/views/organization.py:1004
#, python-format
msgid "Add blog for %s"
msgstr "Thêm bài đăng cho %s"

#: judge/views/organization.py:1068
msgid "Not allowed to edit this blog"
msgstr "Bạn không được phép chỉnh sửa bài đăng này."

#: judge/views/organization.py:1100
#, python-format
msgid "Edit blog %s"
msgstr "Chỉnh sửa %s"

#: judge/views/organization.py:1151
#, python-format
msgid "Pending blogs in %s"
msgstr "Bài đang đợi duyệt trong %s"

#: judge/views/problem.py:109
msgid "No such problem"
msgstr "Không có bài nào như vậy"

#: judge/views/problem.py:110
#, python-format
msgid "Could not find a problem with the code \"%s\"."
msgstr "Không tìm thấy bài tập với mã bài \"%s\"."

#: judge/views/problem.py:170
#, python-brace-format
msgid "Editorial for {0}"
msgstr "Hướng dẫn cho {0}"

#: judge/views/problem.py:174
#, python-brace-format
msgid "Editorial for <a href=\"{1}\">{0}</a>"
msgstr "Hướng dẫn cho <a href=\"{1}\">{0}</a>"

#: judge/views/problem.py:424 templates/contest/contest.html:79
#: templates/organization/org-left-sidebar.html:4
#: templates/user/user-about.html:28 templates/user/user-tabs.html:5
#: templates/user/users-table.html:29
msgid "Problems"
msgstr "Bài tập"

#: judge/views/problem.py:794
msgid "Problem feed"
msgstr "Bài tập"

#: judge/views/problem.py:1030
msgid "Banned from submitting"
msgstr "Bị cấm nộp bài"

#: judge/views/problem.py:1032
msgid ""
"You have been declared persona non grata for this problem. You are "
"permanently barred from submitting this problem."
msgstr "Bạn đã bị cấm nộp bài này."

#: judge/views/problem.py:1055
msgid "Too many submissions"
msgstr "Quá nhiều lần nộp"

#: judge/views/problem.py:1057
msgid "You have exceeded the submission limit for this problem."
msgstr "Bạn đã vượt quá số lần nộp cho bài này."

#: judge/views/problem.py:1136 judge/views/problem.py:1141
#, python-format
msgid "Submit to %(problem)s"
msgstr "Nộp bài cho %(problem)s"

#: judge/views/problem.py:1164
msgid "Clone Problem"
msgstr "Nhân bản bài tập"

#: judge/views/problem_data.py:69
msgid "Checker arguments must be a JSON object"
msgstr ""

#: judge/views/problem_data.py:71
msgid "Checker arguments is invalid JSON"
msgstr ""

#: judge/views/problem_data.py:78
msgid "Your zip file is invalid!"
msgstr "File Zip không hợp lệ!"

#: judge/views/problem_data.py:162
#, python-brace-format
msgid "Comparing submissions for {0}"
msgstr "So sánh các bài nộp cho {0}"

#: judge/views/problem_data.py:166
#, python-brace-format
msgid "Comparing submissions for <a href=\"{1}\">{0}</a>"
msgstr "So sánh các bài nộp cho <a href=\"{1}\">{0}</a>"

#: judge/views/problem_data.py:203
#, python-brace-format
msgid "Editing data for {0}"
msgstr "Chỉnh sửa dữ liệu cho {0}"

#: judge/views/problem_data.py:207
#, python-format
msgid "Editing data for %s"
msgstr "Chỉnh sửa dữ liệu cho %s"

#: judge/views/problem_data.py:337 judge/views/problem_data.py:339
#, python-format
msgid "Generated init.yml for %s"
msgstr "File init.yml cho %s"

#: judge/views/problem_manage.py:57 judge/views/problem_manage.py:61
#, python-format
msgid "Managing submissions for %s"
msgstr "Quản lý bài nộp cho %s"

#: judge/views/problem_manage.py:120
#, python-format
msgid "Rejudging selected submissions for %s..."
msgstr "Đang chấm lại các bài nộp cho %s..."

#: judge/views/problem_manage.py:181
#, python-format
msgid "Rescoring all submissions for %s..."
msgstr "Đang tính điểm lại các bài nộp cho %s..."

#: judge/views/problem_manage.py:196
#, python-format
msgid "Successfully scheduled %d submission for rejudging."
msgid_plural "Successfully scheduled %d submissions for rejudging."
msgstr[0] "Đã lên lịch chấm lại cho %d bài nộp."

#: judge/views/ranked_submission.py:68
#, python-format
msgid "Best solutions for %s"
msgstr "Các bài nộp tốt nhất cho %s"

#: judge/views/ranked_submission.py:72
#, python-brace-format
msgid "Best solutions for <a href=\"{1}\">{0}</a>"
msgstr "Các bài nộp tốt nhất cho <a href=\"{1}\">{0}</a>"

#: judge/views/ranked_submission.py:84
#, python-format
msgid "Best solutions for %(problem)s in %(contest)s"
msgstr "Các bài nộp tốt nhất cho %(problem)s trong %(contest)s"

#: judge/views/ranked_submission.py:88
#, python-format
msgid "Best solutions for problem %(number)s in %(contest)s"
msgstr "Các bài nộp tốt nhất cho bài %(number)s trong %(contest)s"

#: judge/views/ranked_submission.py:96
#, python-brace-format
msgid "Best solutions for <a href=\"{1}\">{0}</a> in <a href=\"{3}\">{2}</a>"
msgstr ""
"Các bài nộp tốt nhất cho <a href=\"{1}\">{0}</a> trong <a href=\"{3}\">{2}</"
"a>"

#: judge/views/ranked_submission.py:103
#, python-brace-format
msgid "Best solutions for problem {0} in <a href=\"{2}\">{1}</a>"
msgstr "Các bài nộp tốt nhất cho bài {0} trong <a href=\"{2}\">{1}</a>"

#: judge/views/register.py:33
msgid "A username must contain letters, numbers, or underscores"
msgstr "Tên đăng nhập phải chứa ký tự, chữ số, hoặc dấu gạch dưới"

#: judge/views/register.py:43 templates/user/edit-profile.html:122
msgid "Preferred language"
msgstr "Ngôn ngữ ưa thích"

#: judge/views/register.py:56
msgid "Subscribe to newsletter?"
msgstr "Đăng ký để nhận thông báo?"

#: judge/views/register.py:79
#, python-format
msgid ""
"The email address \"%s\" is already taken. Only one registration is allowed "
"per address."
msgstr ""
"Email \"%s\" đã được sử dụng. Mỗi email chỉ có thể đăng ký một tài khoản."

#: judge/views/register.py:91
msgid ""
"Your email provider is not allowed due to history of abuse. Please use a "
"reputable email provider."
msgstr ""
"Your email provider is not allowed due to history of abuse. Please use a "
"reputable email provider."

#: judge/views/register.py:99 judge/views/register.py:140
msgid "Registration"
msgstr "Đăng ký"

#: judge/views/register.py:154
msgid "Authentication failure"
msgstr "Xác thực thất bại"

#: judge/views/stats.py:105
msgid "Language statistics"
msgstr "Thống kê ngôn ngữ"

#: judge/views/stats.py:154 templates/organization/org-left-sidebar.html:6
#: templates/stats/site.html:15
msgid "Submissions"
msgstr "Bài nộp"

#: judge/views/stats.py:160 templates/blog/list.html:60
#: templates/comments/list.html:2 templates/stats/site.html:39
msgid "Comments"
msgstr "Bình luận"

#: judge/views/stats.py:172 templates/stats/site.html:45
#, fuzzy
#| msgid "New message(s)"
msgid "Chat messages"
msgstr "Tin nhắn mới"

#: judge/views/stats.py:193
#, fuzzy
#| msgid "Statistics"
msgid "Site statistics"
msgstr "Thống kê"

#: judge/views/status.py:27 templates/submission/list.html:333
msgid "Status"
msgstr "Kết quả chấm"

#: judge/views/status.py:120
msgid "Version matrix"
msgstr "Ma trận phiên bản"

#: judge/views/submission.py:118 judge/views/submission.py:126
#, python-format
msgid "Submission of %(problem)s by %(user)s"
msgstr "Bài nộp của %(user)s cho bài %(problem)s"

#: judge/views/submission.py:295 judge/views/submission.py:296
#: templates/problem/problem.html:200
msgid "All submissions"
msgstr "Tất cả bài nộp"

#: judge/views/submission.py:488
msgid "All my submissions"
msgstr "Tất cả bài nộp của tôi"

#: judge/views/submission.py:489
#, python-format
msgid "All submissions by %s"
msgstr "Tất cả bài nộp của %s"

#: judge/views/submission.py:534
#, python-format
msgid "All submissions for %s"
msgstr "Tất cả bài nộp cho %s"

#: judge/views/submission.py:562
msgid "Must pass a problem"
msgstr "Phải làm được một bài"

#: judge/views/submission.py:620
#, python-format
msgid "My submissions for %(problem)s"
msgstr "Bài nộp của tôi cho %(problem)s"

#: judge/views/submission.py:621
#, python-format
msgid "%(user)s's submissions for %(problem)s"
msgstr "Các bài nộp của %(user)s cho %(problem)s"

#: judge/views/submission.py:751
msgid "Must pass a contest"
msgstr "Phải qua một kỳ thi"

#: judge/views/submission.py:781
#, python-brace-format
msgid ""
"<a href=\"{1}\">{0}</a>'s submissions for <a href=\"{3}\">{2}</a> in <a href="
"\"{5}\">{4}</a>"
msgstr ""
"Các bài nộp của <a href=\"{1}\">{0}</a> cho <a href=\"{3}\">{2}</a> trong <a "
"href=\"{5}\">{4}</a>"

#: judge/views/submission.py:793
#, python-brace-format
msgid ""
"<a href=\"{1}\">{0}</a>'s submissions for problem {2} in <a href=\"{4}\">{3}"
"</a>"
msgstr ""
"Các bài nộp của <a href=\"{1}\">{0}</a> cho bài {2} trong <a href=\"{4}\">{3}"
"</a>"

#: judge/views/submission.py:839
#, fuzzy
#| msgid "You do not have the permission to rejudge submissions."
msgid "You don't have permission to access."
msgstr "Bạn không có quyền chấm lại bài."

#: judge/views/ticket.py:65 judge/views/ticket.py:71
msgid "Ticket title"
msgstr "Tiêu đề báo cáo"

#: judge/views/ticket.py:129 judge/views/ticket.py:133
#, python-format
msgid "New ticket for %s"
msgstr "Báo cáo mới cho %s"

#: judge/views/ticket.py:210
#, python-format
msgid "%(title)s - Ticket %(id)d"
msgstr "%(title)s - Báo cáo %(id)d"

#: judge/views/ticket.py:339
#, python-format
msgid "Tickets - Page %(number)d of %(total)d"
msgstr "Báo cáo - Trang %(number)d trên %(total)d"

#: judge/views/ticket.py:405
#, python-format
msgid "New Ticket: %s"
msgstr "Báo cáo mới: %s"

#: judge/views/ticket.py:408
#, python-format
msgid "#%(id)d, assigned to: %(users)s"
msgstr "#%(id)d, được phân cho: %(users)s"

#: judge/views/ticket.py:412
msgid ", "
msgstr ", "

#: judge/views/ticket.py:417
msgid "no one"
msgstr "không người nào"

#: judge/views/ticket.py:444
#, python-format
msgid "New Ticket Message For: %s"
msgstr "Tin nhắn báo cáo mới cho: %s"

#: judge/views/totp.py:42 templates/registration/totp_enable.html:86
msgid "Enable Two Factor Authentication"
msgstr "Kích hoạt Two Factor Authentication"

#: judge/views/totp.py:93 templates/registration/totp_disable.html:48
msgid "Disable Two Factor Authentication"
msgstr "Hủy kích hoạt Two Factor Authentication"

#: judge/views/totp.py:109
msgid "Perform Two Factor Authentication"
msgstr "Thực hiện Two Factor Authentication"

#: judge/views/user.py:89
msgid "No such user"
msgstr "Không người dùng nào như vậy"

#: judge/views/user.py:90
#, python-format
msgid "No user handle \"%s\"."
msgstr "Không tồn tại tên người dùng \"%s\"."

#: judge/views/user.py:95
msgid "My account"
msgstr "Tài khoản của tôi"

#: judge/views/user.py:97
#, python-format
msgid "User %s"
msgstr "Thành viên %s"

#: judge/views/user.py:195
msgid "M j, Y"
msgstr "j M, Y"

#: judge/views/user.py:230
msgid "M j, Y, G:i"
msgstr "j M, Y, G:i"

#: judge/views/user.py:394
msgid "Updated on site"
msgstr "Được cập nhật trên web"

#: judge/views/user.py:449 templates/admin/auth/user/change_form.html:14
#: templates/admin/auth/user/change_form.html:17 templates/base.html:285
#: templates/user/user-tabs.html:10
msgid "Edit profile"
msgstr "Chỉnh sửa thông tin"

#: judge/views/user.py:460 templates/user/user-left-sidebar.html:2
#: templates/user/user-list-tabs.html:4
msgid "Leaderboard"
msgstr "Xếp hạng"

#: judge/views/user.py:559
msgid "Import Users"
msgstr ""

#: judge/views/widgets.py:69 judge/views/widgets.py:85
#, python-format
msgid "Invalid upstream data: %s"
msgstr "Dữ liệu không hợp lệ: %s"

#: judge/views/widgets.py:99
msgid "Bad latitude or longitude"
msgstr "Kinh độ / Vĩ độ không hợp lệ"

#: templates/admin/judge/contest/change_form.html:9
msgid "Are you sure you want to rejudge ALL the submissions?"
msgstr "Bạn có muốn chấm lại tất cả bài nộp?"

#: templates/admin/judge/contest/change_form.html:17
#: templates/admin/judge/contest/change_form.html:20
msgid "Rate"
msgstr "Rate"

#: templates/admin/judge/contest/change_list.html:9
msgid "Rate all ratable contests"
msgstr "Rate tất cả kỳ thi xếp hạng"

#: templates/admin/judge/judge/change_form.html:15
#: templates/admin/judge/judge/change_form.html:18
msgid "Disconnect"
msgstr "Ngắt kết nối"

#: templates/admin/judge/judge/change_form.html:20
#: templates/admin/judge/judge/change_form.html:23
msgid "Terminate"
msgstr "Dừng"

#: templates/admin/judge/problem/change_form.html:15
msgid "View Submissions"
msgstr "Xem Bài Nộp"

#: templates/admin/judge/problem/change_form.html:18
#: templates/user/user-base.html:113
msgid "View submissions"
msgstr "Xem bài nộp"

#: templates/admin/judge/problem/change_form.html:19
#: templates/admin/judge/problem/change_form.html:22
msgid "View votes"
msgstr "Xem bình chọn"

#: templates/admin/judge/profile/change_form.html:14
#: templates/admin/judge/profile/change_form.html:17
msgid "Edit user"
msgstr "Chỉnh sửa thông tin"

#: templates/admin/judge/submission/change_form.html:14
#: templates/admin/judge/submission/change_form.html:17
#: templates/submission/source.html:39 templates/submission/status.html:133
msgid "Rejudge"
msgstr "Chấm lại"

#: templates/base.html:234 templates/chat/chat.html:586
msgid "Chat"
msgstr "Chat"

#: templates/base.html:244
msgid "Notification"
msgstr "Thông báo"

#: templates/base.html:273
#, python-format
msgid "Hello, <b>%(username)s</b>."
msgstr "Xin chào, <b>%(username)s</b>."

#: templates/base.html:279 templates/chat/chat.html:20
#: templates/comments/list.html:89 templates/contest/contest-list-tabs.html:24
#: templates/contest/list.html:108 templates/contest/ranking-table.html:49
#: templates/internal/base.html:59
#: templates/organization/org-left-sidebar.html:12
#: templates/problem/left-sidebar.html:5 templates/problem/list-base.html:261
#: templates/problem/problem-list-tabs.html:6
#: templates/submission/info-base.html:12 templates/submission/list.html:386
#: templates/submission/submission-list-tabs.html:15
msgid "Admin"
msgstr ""

#: templates/base.html:282
#, fuzzy
#| msgid "Internal Error"
msgid "Internal"
msgstr "Internal Error"

#: templates/base.html:283
#, fuzzy
#| msgid "Status"
msgid "Stats"
msgstr "Kết quả chấm"

#: templates/base.html:292
msgid "Log out"
msgstr "Đăng xuất"

#: templates/base.html:301
#: templates/registration/password_reset_complete.html:4
msgid "Log in"
msgstr "Đăng nhập"

#: templates/base.html:302 templates/registration/registration_form.html:177
msgid "or"
msgstr "hoặc"

#: templates/base.html:303
msgid "Sign up"
msgstr "Đăng ký"

#: templates/base.html:319
msgid "spectating"
msgstr "đang theo dõi"

#: templates/base.html:331
msgid "Compete"
msgstr "Thi"

#: templates/base.html:333
msgid "General"
msgstr "Chung"

#: templates/base.html:340
msgid "This site works best with JavaScript enabled."
msgstr ""

#: templates/blog/blog.html:27
#, python-format
msgid " posted on %(time)s"
msgstr "đã đăng vào %(time)s"

#: templates/blog/blog.html:30 templates/comments/list.html:68
#: templates/comments/list.html:83 templates/contest/contest-tabs.html:23
#: templates/contest/list.html:126 templates/contest/tag-title.html:9
#: templates/flatpages/admin_link.html:3 templates/license.html:10
#: templates/problem/editorial.html:14 templates/problem/feed.html:68
msgid "Edit"
msgstr "Chỉnh sửa"

#: templates/blog/blog.html:33
msgid "Edit in"
msgstr "Chỉnh sửa"

#: templates/blog/dashboard.html:21
#, python-format
msgid ""
"\n"
"                                    on %(time)s\n"
"                                "
msgstr ""
"\n"
"                                    vào %(time)s\n"
"                                "

#: templates/blog/list.html:59
msgid "News"
msgstr "Tin tức"

#: templates/blog/list.html:61
msgid "Tickets"
msgstr "Báo cáo"

#: templates/blog/list.html:62
msgid "Events"
msgstr "Sự kiện"

#: templates/blog/list.html:78
msgid "You have no ticket"
msgstr "Bạn không có báo cáo"

#: templates/blog/list.html:94 templates/problem/list.html:143
#: templates/problem/problem.html:423
msgid "Clarifications"
msgstr "Thông báo"

#: templates/blog/list.html:100
msgid "Add"
msgstr "Thêm mới"

#: templates/blog/list.html:119 templates/problem/list.html:165
#: templates/problem/problem.html:434
msgid "No clarifications have been made at this time."
msgstr "Không có thông báo nào."

#: templates/chat/chat.html:18
msgid "Recent"
msgstr "Gần đây"

#: templates/chat/chat.html:19
msgid "Following"
msgstr "Bạn bè"

#: templates/chat/chat.html:21
msgid "Other"
msgstr "Thành viên khác"

#: templates/chat/chat.html:173
msgid "New message(s)"
msgstr "Tin nhắn mới"

#: templates/chat/chat.html:527 templates/chat/chat.html:608
#: templates/user/base-users-js.html:10
#: templates/user/base-users-three-col.html:21
#: templates/user/base-users.html:21
msgid "Search by handle..."
msgstr "Tìm kiếm theo tên..."

#: templates/chat/chat.html:588 templates/chat/chat.html:595
msgid "Online Users"
msgstr "Trực tuyến"

#: templates/chat/chat.html:596
msgid "Refresh"
msgstr "Làm mới"

#: templates/chat/chat.html:629
msgid "Emoji"
msgstr ""

#: templates/chat/chat.html:630
msgid "Enter your message"
msgstr "Nhập tin nhắn"

#: templates/chat/message.html:20 templates/fine_uploader/script.html:25
#: templates/organization/blog/edit.html:37
msgid "Delete"
msgstr "Xóa"

#: templates/chat/message_list.html:7
msgid "You are connect now. Say something to start the conversation."
msgstr "Các bạn đã kết nối. Nhắn gì đó để bắt đầu cuộc trò chuyện."

#: templates/chat/online_status.html:6
#: templates/chat/user_online_status.html:14
msgid "Lobby"
msgstr "Sảnh chung"

#: templates/chat/user_online_status.html:19
#, python-brace-format
msgid "Last online on {time}"
msgstr "Trực tuyến vào {time}"

#: templates/chat/user_online_status.html:31
msgid "Unignore"
msgstr "Mở lại thông báo"

#: templates/chat/user_online_status.html:33
msgid "Ignore"
msgstr "Tắt thông báo"

#: templates/chat/user_online_status.html:40
msgid "users are online"
msgstr "người đang trực tuyến"

#: templates/comments/list.html:18 templates/comments/list.html:27
msgid "Please login to vote"
msgstr "Đăng nhập để vote"

#: templates/comments/list.html:40
#, python-brace-format
msgid "commented on {time}"
msgstr "bình luận vào {time}"

#: templates/comments/list.html:49
#, python-format
msgid "edit %(edits)s"
msgstr "chỉnh sửa %(edits)s"

#: templates/comments/list.html:51 templates/comments/media-js.html:92
msgid "edited"
msgstr "đã chỉnh sửa"

#: templates/comments/list.html:60 templates/notification/list.html:14
msgid "Link"
msgstr "Link"

#: templates/comments/list.html:73 templates/comments/list.html:80
msgid "Reply"
msgstr "Trả lời"

#: templates/comments/list.html:86
msgid "Hide"
msgstr "Ẩn"

#: templates/comments/list.html:101
#, python-format
msgid ""
"\n"
"                                                This comment is hidden due "
"to too much negative feedback.\n"
"                                                Click <a href=\"javascript:"
"comment_show_content(%(id)s)\">here</a> to view it.\n"
"                                            "
msgstr ""
"\n"
"                                                Bình luận bị ẩn vì có quá "
"nhiều phản hồi tiêu cực.\n"
"                                                Nhấn vào <a href="
"\"javascript:comment_show_content(%(id)s)\">đây</a> để xem.\n"
"                                            "

#: templates/comments/list.html:121
msgid "There are no comments at the moment."
msgstr "Không có bình luận nào."

#: templates/comments/list.html:127
msgid "New comment"
msgstr "Bình luận mới"

#: templates/comments/list.html:141
msgid "Invalid comment body."
msgstr "Nội dung không hợp lệ."

#: templates/comments/list.html:149
msgid "Post!"
msgstr "Đăng!"

#: templates/comments/list.html:157
msgid "Comments are disabled on this page."
msgstr "Bình luận bị tắt trong trang này."

#: templates/comments/media-js.html:38
msgid "Replying to comment"
msgstr "Trả lời bình luận"

#: templates/comments/media-js.html:87
#, python-brace-format
msgid "edit {edits}"
msgstr "chỉnh sửa {edits}"

#: templates/comments/media-js.html:90
msgid "original"
msgstr "original"

#: templates/contest/access_code.html:26
msgid "Invalid access code."
msgstr "Mật khẩu truy cập không hợp lệ."

#: templates/contest/access_code.html:29
msgid "Please enter your access code:"
msgstr "Nhập mật khẩu truy cập:"

#: templates/contest/access_code.html:32
msgid "Join Contest"
msgstr "Tham gia kỳ thi"

#: templates/contest/calendar.html:12
msgid "Sunday"
msgstr "Chủ nhật"

#: templates/contest/calendar.html:13
msgid "Monday"
msgstr "Thứ hai"

#: templates/contest/calendar.html:14
msgid "Tuesday"
msgstr "Thứ ba"

#: templates/contest/calendar.html:15
msgid "Wednesday"
msgstr "Thứ tư"

#: templates/contest/calendar.html:16
msgid "Thursday"
msgstr "Thứ năm"

#: templates/contest/calendar.html:17
msgid "Friday"
msgstr "Thứ sáu"

#: templates/contest/calendar.html:18
msgid "Saturday"
msgstr "Thứ bảy"

#: templates/contest/clarification.html:52 templates/contest/list.html:225
#: templates/organization/new.html:10 templates/ticket/new.html:38
msgid "Create"
msgstr "Tạo mới"

#: templates/contest/clone.html:37
msgid "Enter a new key for the cloned contest:"
msgstr "Nhập mã kỳ thi cho kỳ thi nhân bản:"

#: templates/contest/clone.html:40 templates/problem/clone.html:40
msgid "Clone!"
msgstr "Nhân bản!"

#: templates/contest/contest-list-tabs.html:7
msgid "Prev"
msgstr "Trước"

#: templates/contest/contest-list-tabs.html:10
msgid "Today"
msgstr "Hôm nay"

#: templates/contest/contest-list-tabs.html:13
msgid "Next"
msgstr "Tiếp"

#: templates/contest/contest-list-tabs.html:21 templates/contest/list.html:106
#: templates/problem/left-sidebar.html:4 templates/problem/list-base.html:260
#: templates/problem/problem-list-tabs.html:5
msgid "List"
msgstr "Danh sách"

#: templates/contest/contest-list-tabs.html:22 templates/contest/list.html:107
msgid "Calendar"
msgstr "Lịch"

#: templates/contest/contest-tabs.html:4
msgid "Info"
msgstr "Thông tin"

#: templates/contest/contest-tabs.html:6 templates/submission/list.html:358
msgid "Statistics"
msgstr "Thống kê"

#: templates/contest/contest-tabs.html:11
msgid "Rankings"
msgstr "Bảng xếp hạng"

#: templates/contest/contest-tabs.html:16
msgid "Hidden Rankings"
msgstr "Bảng xếp hạng ẩn"

#: templates/contest/contest-tabs.html:21
msgid "MOSS"
msgstr "MOSS"

#: templates/contest/contest-tabs.html:26
msgid "Clone"
msgstr "Nhân bản"

#: templates/contest/contest-tabs.html:38
#: templates/contest/contest-tabs.html:58
msgid "Leave contest"
msgstr "Rời kỳ thi"

#: templates/contest/contest-tabs.html:45 templates/contest/list.html:395
msgid "Virtual join"
msgstr "Tham gia ảo"

#: templates/contest/contest-tabs.html:56
msgid "Stop spectating"
msgstr "Ngừng theo dõi"

#: templates/contest/contest-tabs.html:64
msgid "Spectate contest"
msgstr "Theo dõi kỳ thi"

#: templates/contest/contest-tabs.html:70
msgid "Join contest"
msgstr "Tham gia kỳ thi"

#: templates/contest/contest-tabs.html:79
msgid "Login to participate"
msgstr "Đăng nhập để tham gia"

#: templates/contest/contest.html:33
#, python-format
msgid "Spectating, contest ends in %(countdown)s."
msgstr "Đang theo dõi, kỳ thi còn %(countdown)s."

#: templates/contest/contest.html:35
#, python-format
msgid "Participating virtually, %(countdown)s remaining."
msgstr "Đang tham gia ảo, còn %(countdown)s."

#: templates/contest/contest.html:37
msgid "Participating virtually."
msgstr "Đang tham gia ảo."

#: templates/contest/contest.html:41
#, python-format
msgid "Starting in %(countdown)s."
msgstr "Kỳ thi bắt đầu trong %(countdown)s nữa."

#: templates/contest/contest.html:43
msgid "Contest is over."
msgstr "Kỳ thi đã kết thúc."

#: templates/contest/contest.html:47
#, python-format
msgid "Your time is up! Contest ends in %(countdown)s."
msgstr "Hết giờ! Kỳ thi kết thúc trong %(countdown)s."

#: templates/contest/contest.html:49
#, python-format
msgid "You have %(countdown)s remaining."
msgstr "Bạn còn %(countdown)s."

#: templates/contest/contest.html:52
#, python-format
msgid "Contest ends in %(countdown)s."
msgstr "Kỳ thi kết thúc trong %(countdown)s"

#: templates/contest/contest.html:59 templates/contest/contest.html:63
msgid "F j, Y, G:i T"
msgstr "G:i T, j F, Y"

#: templates/contest/contest.html:59
#, python-format
msgid ""
"<b>%(time_limit)s</b> window between <b>%(start_time)s</b> and <b>"
"%(end_time)s</b>"
msgstr ""
"Kéo dài <b>%(time_limit)s</b> từ <b>%(start_time)s</b> đến <b>%(end_time)s</"
"b>"

#: templates/contest/contest.html:63
#, python-format
msgid "<b>%(length)s</b> long starting on <b>%(start_time)s</b>"
msgstr "Kéo dài <b>%(length)s</b> bắt đầu từ <b>%(start_time)s</b>"

#: templates/contest/contest.html:85
msgid "AC Rate"
msgstr "Tỷ lệ AC"

#: templates/contest/contest.html:86 templates/contest/list.html:238
#: templates/contest/list.html:287 templates/contest/list.html:372
#: templates/problem/list.html:21
msgid "Users"
msgstr "Số lượng"

#: templates/contest/contest.html:111 templates/problem/list.html:54
#: templates/problem/list.html:126
msgid "Editorial"
msgstr "Hướng dẫn"

#: templates/contest/list.html:83 templates/contest/media-js.html:150
msgid "Are you sure you want to join?"
msgstr "Bạn có chắc tham gia?"

#: templates/contest/list.html:84
msgid ""
"Joining a contest for the first time starts your timer, after which it "
"becomes unstoppable."
msgstr ""
"Tham gia kỳ thi lần đầu sẽ kích hoạt thời gian đếm ngược, không thể dừng lại "
"sau đó."

#: templates/contest/list.html:120
msgid "hidden"
msgstr "ẩn"

#: templates/contest/list.html:132
msgid "private"
msgstr "riêng tư"

#: templates/contest/list.html:148
msgid "rated"
msgstr "rated"

#: templates/contest/list.html:174
#, python-format
msgid "%(time_limit)s window"
msgstr "Cửa sổ thi dài %(time_limit)s"

#: templates/contest/list.html:176
#, python-format
msgid "%(duration)s long"
msgstr "Kéo dài %(duration)s"

#: templates/contest/list.html:196
msgid "Spectate"
msgstr "Theo dõi"

#: templates/contest/list.html:202 templates/organization/home.html:16
msgid "Join"
msgstr "Tham gia"

#: templates/contest/list.html:213
msgid "Search contests..."
msgstr "Tìm kiếm kỳ thi..."

#: templates/contest/list.html:223
msgid "Search"
msgstr "Tìm kiếm"

#: templates/contest/list.html:231
msgid "Active Contests"
msgstr "Kỳ thi bạn đang tham gia"

#: templates/contest/list.html:237 templates/contest/list.html:286
#: templates/contest/list.html:329 templates/contest/list.html:369
msgid "Contest"
msgstr "Kỳ thi"

#: templates/contest/list.html:255
#, python-format
msgid "Window ends in %(countdown)s"
msgstr "Cửa số thi còn %(countdown)s"

#: templates/contest/list.html:258 templates/contest/list.html:302
#, python-format
msgid "Ends in %(countdown)s"
msgstr "Kết thúc trong %(countdown)s"

#: templates/contest/list.html:280
msgid "Ongoing Contests"
msgstr "Kỳ thi đang diễn ra"

#: templates/contest/list.html:322
msgid "Upcoming Contests"
msgstr "Kỳ thi sắp tới"

#: templates/contest/list.html:353
msgid "There are no scheduled contests at this time."
msgstr "Không có kỳ thi nào được lên lịch hiện tại."

#: templates/contest/list.html:359
msgid "Past Contests"
msgstr "Kỳ thi trong quá khứ"

#: templates/contest/media-js.html:145
msgid "Are you sure you want to leave?"
msgstr "Bạn có chắc muốn rời?"

#: templates/contest/media-js.html:146
msgid ""
"You cannot come back to a virtual participation. You will have to start a "
"new one."
msgstr ""
"Bạn không thể quay lại lần tham gia ảo này. Bạn sẽ phải tham gia ảo lại từ "
"đầu."

#: templates/contest/media-js.html:151
msgid ""
"Joining a contest starts your timer, after which it becomes unstoppable."
msgstr "Tham gia kỳ thi sẽ khởi động đồng hồ đếm ngược, và không thể dừng lại."

#: templates/contest/moss.html:28
msgid "Are you sure you want MOSS the contest?"
msgstr "Bạn có chắc muốn MOSS kỳ thi này?"

#: templates/contest/moss.html:33
msgid "Are you sure you want to delete the MOSS results?"
msgstr "Bạn có chắc muốn xóa kết quả MOSS?"

#: templates/contest/moss.html:60
msgid "No submissions"
msgstr "Không có bài nộp"

#: templates/contest/moss.html:74
msgid "Re-MOSS contest"
msgstr "MOSS lại kỳ thi"

#: templates/contest/moss.html:82
msgid "Delete MOSS results"
msgstr "Xóa kết quả MOSS"

#: templates/contest/private.html:5
msgid "This contest is private to specific users."
msgstr "Kỳ thi riêng tư với các thành viên này."

#: templates/contest/private.html:10
msgid "Additionally, only the following organizations may access this contest:"
msgstr "Thêm vào đó, chỉ những tổ chức này mới được tham gia kỳ thi:"

#: templates/contest/private.html:12
msgid "Only the following organizations may access this contest:"
msgstr "Chỉ những tổ chức sau được tham gia kỳ thi:"

#: templates/contest/ranking-table.html:40
msgid "Un-Disqualify"
msgstr "Khôi phục kết quả"

#: templates/contest/ranking-table.html:43
msgid "Disqualify"
msgstr "Hủy kết quả"

#: templates/contest/ranking-table.html:56 templates/user/edit-profile.html:99
msgid "Fullname"
msgstr "Tên đầy đủ"

#: templates/contest/ranking.html:21
msgid "Are you sure you want to disqualify this participation?"
msgstr "Bạn có chắc muốn hủy kết quả này?"

#: templates/contest/ranking.html:26
msgid "Are you sure you want to un-disqualify this participation?"
msgstr "Bạn có chắc muốn khôi phục kết quả này?"

#: templates/contest/ranking.html:135
msgid "View user participation"
msgstr "Xem các lần tham gia"

#: templates/contest/ranking.html:139
msgid "Show organizations"
msgstr "Hiển thị tổ chức"

#: templates/contest/ranking.html:143
msgid "Show full name"
msgstr "Hiển thị họ tên"

#: templates/contest/ranking.html:146
msgid "Show friends only"
msgstr "Chỉ hiển thị bạn bè"

#: templates/contest/ranking.html:149
msgid "Total score only"
msgstr "Chỉ hiển thị tổng điểm"

#: templates/contest/ranking.html:151
msgid "Show virtual participation"
msgstr "Hiển thị tham gia ảo"

#: templates/contest/ranking.html:155
msgid "Download as CSV"
msgstr "Tải file CSV"

#: templates/contest/stats.html:51
msgid "Problem Status Distribution"
msgstr "Phân bố theo kết quả"

#: templates/contest/stats.html:56
msgid "Problem AC Rate"
msgstr "Tỷ lệ AC"

#: templates/contest/stats.html:62
msgid "Problem Point Distribution"
msgstr "Phân bố điểm"

#: templates/contest/stats.html:76 templates/stats/language.html:16
msgid "Submissions by Language"
msgstr "Số bài nộp theo ngôn ngữ"

#: templates/contest/stats.html:82 templates/stats/language.html:26
msgid "Language AC Rate"
msgstr "Tỷ lệ AC theo ngôn ngữ"

#: templates/contests-countdown.html:3
msgid "Ongoing contests"
msgstr "Kỳ thi đang diễn ra"

#: templates/contests-countdown.html:11
msgid "Ends in"
msgstr "Còn"

#: templates/contests-countdown.html:21
msgid "Upcoming contests"
msgstr "Kỳ thi sắp diễn ra"

#: templates/fine_uploader/script.html:4
msgid "Drop files here to upload"
msgstr ""

#: templates/fine_uploader/script.html:7
msgid "Upload file"
msgstr "Tải file lên"

#: templates/fine_uploader/script.html:23
msgid "Cancel"
msgstr ""

#: templates/fine_uploader/script.html:24
msgid "Retry"
msgstr ""

#: templates/fine_uploader/script.html:26
msgid "Pause"
msgstr ""

#: templates/fine_uploader/script.html:27
msgid "Continue"
msgstr "Tiếp tục"

#: templates/internal/base.html:38
msgid "Code"
msgstr ""

#: templates/internal/base.html:39
#, fuzzy
#| msgid "Total points"
msgid "Vote count"
msgstr "Tổng điểm"

#: templates/internal/base.html:62
#, fuzzy
#| msgid "contest problem"
msgid "Votes for problem"
msgstr "bài trong kỳ thi"

#: templates/internal/base.html:70
msgid "Knowledge"
msgstr ""

#: templates/internal/base.html:74
#, fuzzy
#| msgid "Rankings"
msgid "Thinking"
msgstr "Bảng xếp hạng"

#: templates/internal/base.html:82 templates/problem/feed.html:114
#, fuzzy
#| msgid "Feed"
msgid "Feedback"
msgstr "Gợi ý"

#: templates/license.html:12
msgid "Source:"
msgstr "Nguồn:"

#: templates/newsletter/common.html:6
#: templates/newsletter/newsletter_list.html:15
#: templates/newsletter/subscription_unsubscribe_activated.html:3
#: templates/newsletter/subscription_unsubscribe_activated.html:6
#: templates/newsletter/subscription_update_activated.html:3
#: templates/newsletter/subscription_update_activated.html:6
msgid "Newsletter"
msgstr ""

#: templates/newsletter/newsletter_list.html:2
#: templates/newsletter/newsletter_list.html:3
msgid "Newsletter list"
msgstr ""

#: templates/newsletter/newsletter_list.html:6
msgid "Subscribe to get the latest emails about upcoming contests and events."
msgstr ""

#: templates/newsletter/newsletter_list.html:16
msgid "Subscribe"
msgstr ""

#: templates/newsletter/newsletter_list.html:30
msgid "Update subscriptions"
msgstr ""

#: templates/newsletter/subscription_unsubscribe_activated.html:3
#: templates/newsletter/subscription_unsubscribe_activated.html:6
#: templates/newsletter/subscription_update_activated.html:3
#: templates/newsletter/subscription_update_activated.html:6
msgid "activate"
msgstr ""

#: templates/newsletter/subscription_unsubscribe_activated.html:8
msgid "You have successfully been unsubscribed."
msgstr ""

#: templates/newsletter/subscription_unsubscribe_email_sent.html:3
#: templates/newsletter/subscription_unsubscribe_email_sent.html:6
#: templates/newsletter/subscription_unsubscribe_user.html:3
#: templates/newsletter/subscription_unsubscribe_user.html:6
msgid "Newsletter unsubscribe"
msgstr ""

#: templates/newsletter/subscription_unsubscribe_email_sent.html:8
msgid ""
"Your unsubscription request has successfully been received. An email has "
"been sent to you with a link you need to follow in order to confirm your "
"unsubscription."
msgstr ""

#: templates/newsletter/subscription_unsubscribe_user.html:17
msgid "Do you want to unsubscribe from this newsletter?"
msgstr ""

#: templates/newsletter/subscription_unsubscribe_user.html:21
msgid "Unsubscribe"
msgstr ""

#: templates/newsletter/subscription_update.html:3
#: templates/newsletter/subscription_update.html:6
#: templates/newsletter/subscription_update_email_sent.html:3
#: templates/newsletter/subscription_update_email_sent.html:6
msgid "Newsletter update"
msgstr ""

#: templates/newsletter/subscription_update.html:9
msgid ""
"Due to a technical error we were not able to submit your confirmation email. "
"This could be because your email address is invalid."
msgstr ""

#: templates/newsletter/subscription_update.html:14
msgid "Update subscription"
msgstr ""

#: templates/newsletter/subscription_update_activated.html:8
msgid "Your subscription has successfully been updated."
msgstr ""

#: templates/newsletter/subscription_update_email_sent.html:8
msgid ""
"Your update request was successfully received and an activation email has "
"been sent to you. In that email you will find a link which you need to "
"follow in order to update your subscription."
msgstr ""

#: templates/notification/list.html:7
msgid "You have no notifications"
msgstr "Bạn không có thông báo"

#: templates/notification/list.html:13
msgid "Activity"
msgstr "Hoạt động"

#: templates/organization/blog/edit.html:36
#: templates/organization/contest/add.html:36
#: templates/organization/contest/edit.html:86
#: templates/organization/form.html:24
msgid "Save"
msgstr "Lưu"

#: templates/organization/blog/pending.html:8
msgid "Blog"
msgstr ""

#: templates/organization/blog/pending.html:11
#: templates/problem/search-form.html:58
msgid "Author"
msgstr "Tác giả"

#: templates/organization/blog/pending.html:14
#, fuzzy
#| msgid "posted time"
msgid "Post time"
msgstr "thời gian đăng"

#: templates/organization/contest/edit.html:60
msgid "If you run out of rows, click Save"
msgstr "Ấn nút lưu lại nếu cần thêm hàng"

#: templates/organization/home-js.html:7
msgid "Are you sure you want to leave this organization?"
msgstr "Bạn có chắc muốn rời tổ chức?"

#: templates/organization/home-js.html:9
msgid "You will have to rejoin to show up on the organization leaderboard."
msgstr "Bạn phải tham gia lại để được hiển thị trong bảng xếp hạng tổ chức."

#: templates/organization/home-js.html:11
msgid "You will have to request membership in order to join again."
msgstr "Bạn phải đăng ký thành viên để được tham gia lại."

#: templates/organization/home.html:20
msgid "Request membership"
msgstr "Đăng ký thành viên"

#: templates/organization/list.html:51
msgid "members"
msgstr "thành viên"

#: templates/organization/list.html:60
msgid "My groups"
msgstr "Nhóm của tôi"

#: templates/organization/list.html:61
msgid "Open groups"
msgstr "Nhóm mở"

#: templates/organization/list.html:62
msgid "Private groups"
msgstr "Nhóm kín"

#: templates/organization/org-left-sidebar.html:9
msgid "Members"
msgstr "Thành viên"

#: templates/organization/org-right-sidebar.html:7
msgid "Controls"
msgstr "Quản lý"

#: templates/organization/org-right-sidebar.html:12
msgid "Edit group"
msgstr "Chỉnh sửa nhóm"

#: templates/organization/org-right-sidebar.html:19
msgid "View requests"
msgstr "Đơn đăng ký"

#: templates/organization/org-right-sidebar.html:31
msgid "Add members"
msgstr "Thêm thành viên"

#: templates/organization/org-right-sidebar.html:38
msgid "Add blog"
msgstr "Thêm bài đăng"

#: templates/organization/org-right-sidebar.html:44
msgid "Pending blogs"
msgstr "Bài đăng đang chờ"

#: templates/organization/org-right-sidebar.html:63
msgid "Leave group"
msgstr "Rời nhóm"

#: templates/organization/requests/detail.html:6
msgid "User:"
msgstr "Thành viên:"

#: templates/organization/requests/detail.html:10
msgid "Organization:"
msgstr "Tổ chức:"

#: templates/organization/requests/detail.html:18
msgid "Time:"
msgstr "Thời gian:"

#: templates/organization/requests/detail.html:22
msgid "Reason:"
msgstr "Lý do:"

#: templates/organization/requests/log.html:11
#: templates/organization/requests/pending.html:14
msgid "State"
msgstr "Trạng thái"

#: templates/organization/requests/log.html:12
#: templates/organization/requests/pending.html:15
msgid "Reason"
msgstr "Lý do"

#: templates/organization/requests/log.html:28
#: templates/organization/requests/pending.html:37
msgid "There are no requests to approve."
msgstr "Không có đơn đăng ký."

#: templates/organization/requests/pending.html:17
#: templates/problem/data.html:478
msgid "Delete?"
msgstr "Xóa?"

#: templates/organization/requests/pending.html:34
#: templates/ticket/edit-notes.html:4
msgid "Update"
msgstr "Cập nhật"

#: templates/organization/requests/request.html:18
msgid "Your reason for joining:"
msgstr "Lý do tham gia:"

#: templates/organization/requests/request.html:20
msgid "Request"
msgstr "Đăng ký"

#: templates/organization/requests/tabs.html:4
msgid "Pending"
msgstr "Đang chờ duyệt"

#: templates/organization/requests/tabs.html:7
msgid "Log"
msgstr "Ghi chép"

#: templates/organization/requests/tabs.html:10
msgid "Approved"
msgstr "Chấp thuận"

#: templates/organization/requests/tabs.html:13
msgid "Rejected"
msgstr "Từ chối"

#: templates/organization/users-table.html:15
msgid "Kick"
msgstr "Đuổi"

#: templates/problem/clone.html:37
msgid "Enter a new code for the cloned problem:"
msgstr "Nhập mã bài mới cho bài tập được nhân bản:"

#: templates/problem/data.html:148
msgid "Instruction"
msgstr "Hướng dẫn"

#: templates/problem/data.html:436
msgid "View YAML"
msgstr "Xem YAML"

#: templates/problem/data.html:453
msgid "Autofill testcases"
msgstr "Tự động điền test"

#: templates/problem/data.html:456 templates/problem/problem.html:308
msgid "Problem type"
msgid_plural "Problem types"
msgstr[0] "Dạng bài"

#: templates/problem/data.html:463
msgid "Fill testcases"
msgstr "Điền test"

#: templates/problem/data.html:467 templates/problem/data.html:518
msgid "Apply!"
msgstr "Lưu!"

#: templates/problem/data.html:472
msgid "Type"
msgstr "Kiểu"

#: templates/problem/data.html:473
msgid "Input file"
msgstr "File Input"

#: templates/problem/data.html:474
msgid "Output file"
msgstr "File Output"

#: templates/problem/data.html:476
msgid "Pretest?"
msgstr "Pretest?"

#: templates/problem/data.html:519
msgid "Add new case"
msgstr "Thêm test mới"

#: templates/problem/editorial.html:22
msgid ""
"Remember to use this editorial <b>only</b> when stuck, and <b>not to copy-"
"paste code from it</b>. Please be respectful to the problem author and "
"editorialist. <br><br> <b>Submitting an official solution before solving the "
"problem yourself is a bannable offence.</b>"
msgstr ""
"Chỉ sử dụng khi thực sự cần thiết như một cách tôn trọng tác giả và người "
"viết hướng dẫn này. <br><br> <b>Chép code từ bài hướng dẫn để nộp bài là "
"hành vi có thể dẫn đến khóa tài khoản.</b>"

#: templates/problem/feed.html:9
msgid "FOR YOU"
msgstr "DÀNH CHO BẠN"

#: templates/problem/feed.html:12
msgid "NEW"
msgstr "MỚI NHẤT"

#: templates/problem/feed.html:16
msgid "VOLUNTEER"
msgstr "TÌNH NGUYỆN"

#: templates/problem/feed.html:22
msgid "View your votes"
msgstr "Xem các đơn đã điền của bạn"

#: templates/problem/feed.html:63
msgid "View source"
msgstr "Xem mã nguồn"

#: templates/problem/feed.html:66
msgid "Volunteer form"
msgstr "Phiếu tình nguyện"

#: templates/problem/feed.html:70
msgid "Submit"
msgstr "Gửi"

#: templates/problem/feed.html:77
msgid "Value"
msgstr "Giá trị"

#: templates/problem/feed.html:84
msgid "Knowledge point"
msgstr "Độ khó kiến thức"

#: templates/problem/feed.html:92
msgid "Thinking point"
msgstr "Độ khó nghĩ"

#: templates/problem/feed.html:100 templates/problem/search-form.html:84
msgid "Problem types"
msgstr "Dạng bài"

#: templates/problem/feed.html:117
msgid "Any additional note here"
msgstr "Lưu ý thêm cho admin"

#: templates/problem/left-sidebar.html:3 templates/problem/list-base.html:259
msgid "Feed"
msgstr "Gợi ý"

#: templates/problem/list-base.html:102
msgid "Filter by type..."
msgstr "Lọc theo dạng..."

#: templates/problem/list-base.html:165 templates/problem/list-base.html:191
msgid "Add types..."
msgstr "Thêm dạng"

#: templates/problem/list-base.html:207
msgid "Fail to vote!"
msgstr "Hệ thống lỗi!"

#: templates/problem/list-base.html:210
msgid "Successful vote! Thank you!"
msgstr "Đã gửi thành công! Cảm ơn bạn!"

#: templates/problem/list.html:36 templates/problem/search-form.html:68
#: templates/user/user-problems.html:57
msgid "Category"
msgstr "Nhóm bài"

#: templates/problem/list.html:47
#, python-format
msgid "AC %%"
msgstr "AC %%"

#: templates/problem/list.html:50
msgid "AC #"
msgstr ""

#: templates/problem/list.html:138
msgid "Add clarifications"
msgstr "Thêm thông báo"

#: templates/problem/manage_submission.html:55
msgid "Leave empty to not filter by language"
msgstr "Để trống nếu không lọc theo ngôn ngữ"

#: templates/problem/manage_submission.html:60
msgid "Leave empty to not filter by result"
msgstr "Để trống nếu không lọc theo kết quả"

#: templates/problem/manage_submission.html:80
msgid "Need valid values for both start and end IDs."
msgstr "Cần số liệu hợp lệ cho ID bắt đầu và kết thúc."

#: templates/problem/manage_submission.html:83
msgid "End ID must be after start ID."
msgstr "ID kết thúc phải lớn hơn hoặc bằng ID khởi đầu."

#: templates/problem/manage_submission.html:96
#, python-brace-format
msgid ""
"You are about to {action} {count} submissions. Are you sure you want to do "
"this?"
msgstr "Bạn chuẩn bị {action} {count} bài nộp. Tiếp tục?"

#: templates/problem/manage_submission.html:103
#, python-brace-format
msgid ""
"You are about to {action} a few submissions. Are you sure you want to do "
"this?"
msgstr "Bạn chuẩn bị {action} vài bài nộp. Tiếp tục?"

#: templates/problem/manage_submission.html:127
#: templates/submission/list.html:329
msgid "Filter submissions"
msgstr "Lọc bài nộp"

#: templates/problem/manage_submission.html:132
msgid "Filter by ID:"
msgstr "Lọc theo ID:"

#: templates/problem/manage_submission.html:135
msgid "Starting ID:"
msgstr "ID bắt đầu:"

#: templates/problem/manage_submission.html:139
msgid "Ending ID:"
msgstr "ID kết thúc:"

#: templates/problem/manage_submission.html:143
msgid "This range includes both endpoints."
msgstr "Bao gồm hai đầu mút."

#: templates/problem/manage_submission.html:146
msgid "Filter by language:"
msgstr "Lọc theo ngôn ngữ:"

#: templates/problem/manage_submission.html:154
msgid "Filter by result:"
msgstr "Lọc theo kết quả:"

#: templates/problem/manage_submission.html:164
msgid "Action"
msgstr "Hành động"

#: templates/problem/manage_submission.html:166
msgid "Rejudge selected submissions"
msgstr "Chấm lại những bài nộp này"

#: templates/problem/manage_submission.html:171
msgid "Download selected submissions"
msgstr "Tải các bài nộp này"

#: templates/problem/manage_submission.html:177
#, python-format
msgid "Are you sure you want to rescore %(count)d submissions?"
msgstr "Bạn có chắc muốn tính điểm lại %(count)d bài nộp?"

#: templates/problem/manage_submission.html:178
msgid "Rescore all submissions"
msgstr "Tính điểm lại các bài nộp"

#: templates/problem/problem.html:165
msgid "View as PDF"
msgstr "Xem PDF"

#: templates/problem/problem.html:174 templates/problem/problem.html:184
#: templates/problem/problem.html:189
msgid "Submit solution"
msgstr "Nộp bài"

#: templates/problem/problem.html:177
#, python-format
msgid "%(counter)s submission left"
msgid_plural "%(counter)s submissions left"
msgstr[0] "Còn %(counter)s lần nộp"

#: templates/problem/problem.html:185
msgid "0 submissions left"
msgstr "Còn 0 lần nộp"

#: templates/problem/problem.html:197
msgid "My submissions"
msgstr "Bài nộp của tôi"

#: templates/problem/problem.html:201
msgid "Best submissions"
msgstr "Các bài nộp tốt nhất"

#: templates/problem/problem.html:205
msgid "Read editorial"
msgstr "Xem hướng dẫn"

#: templates/problem/problem.html:210
msgid "Manage tickets"
msgstr "Xử lý báo cáo"

#: templates/problem/problem.html:214
msgid "Edit problem"
msgstr "Chỉnh sửa bài"

#: templates/problem/problem.html:216
msgid "Edit test data"
msgstr "Chỉnh sửa test"

#: templates/problem/problem.html:221
msgid "My tickets"
msgstr "Báo cáo của tôi"

#: templates/problem/problem.html:229
msgid "Manage submissions"
msgstr "Quản lý bài nộp"

#: templates/problem/problem.html:235
msgid "Clone problem"
msgstr "Nhân bản bài"

#: templates/problem/problem.html:242
msgid "Points:"
msgstr "Điểm:"

#: templates/problem/problem.html:245 templates/problem/problem.html:247
msgid "(partial)"
msgstr "(thành phần)"

#: templates/problem/problem.html:252
msgid "Time limit:"
msgstr "Thời gian:"

#: templates/problem/problem.html:264
msgid "Memory limit:"
msgstr "Bộ nhớ:"

#: templates/problem/problem.html:276 templates/problem/raw.html:64
#: templates/submission/status-testcases.html:157
msgid "Input:"
msgstr "Input:"

#: templates/problem/problem.html:278 templates/problem/raw.html:64
msgid "stdin"
msgstr "bàn phím"

#: templates/problem/problem.html:282 templates/problem/raw.html:67
#: templates/submission/status-testcases.html:161
msgid "Output:"
msgstr "Output:"

#: templates/problem/problem.html:283 templates/problem/raw.html:67
msgid "stdout"
msgstr "màn hình"

#: templates/problem/problem.html:293
msgid "Author:"
msgid_plural "Authors:"
msgstr[0] "Tác giả:"

#: templates/problem/problem.html:321
msgid "Allowed languages"
msgstr "Ngôn ngữ cho phép"

#: templates/problem/problem.html:329
#, python-format
msgid "No %(lang)s judge online"
msgstr "Không có máy chấm cho %(lang)s"

#: templates/problem/problem.html:341
#: templates/status/judge-status-table.html:2
msgid "Judge"
msgid_plural "Judges"
msgstr[0] "Máy chấm"

#: templates/problem/problem.html:359
msgid "none available"
msgstr "Bài này chưa có máy chấm"

#: templates/problem/problem.html:371
#, python-format
msgid "This problem has %(length)s clarification(s)"
msgstr "Bài này có %(length)s thông báo"

#: templates/problem/problem.html:400
msgid "Request clarification"
msgstr "Yêu cầu làm rõ đề"

#: templates/problem/problem.html:402
msgid "Report an issue"
msgstr "Báo cáo một vấn đề"

#: templates/problem/problem.html:411
msgid "View comments"
msgstr "Xem bình luận"

#: templates/problem/problem.html:413
msgid "Be the first to comment"
msgstr "Bình luận đầu tiên"

#: templates/problem/raw.html:70
msgid "Time Limit:"
msgstr "Giới hạn thời gian:"

#: templates/problem/raw.html:79
msgid "Memory Limit:"
msgstr "Giới hạn bộ nhớ:"

#: templates/problem/recent-attempt.html:3
msgid "Last unsolved"
msgstr "Nộp gần đây"

#: templates/problem/search-form.html:2
msgid "Problem search"
msgstr "Tìm kiếm bài tập"

#: templates/problem/search-form.html:8
msgid "Search problems..."
msgstr "Tìm bài tập..."

#: templates/problem/search-form.html:14
msgid "Hide solved problems"
msgstr "Ẩn các bài đã giải"

#: templates/problem/search-form.html:21
msgid "Show solved problems"
msgstr "Hiện các bài đã giải"

#: templates/problem/search-form.html:28
msgid "Show problem types"
msgstr "Hiển thị dạng bài"

#: templates/problem/search-form.html:35
msgid "Show editorial"
msgstr "Hiển thị hướng dẫn"

#: templates/problem/search-form.html:42
msgid "Have editorial"
msgstr "Có hướng dẫn"

#: templates/problem/search-form.html:47
msgid "Group"
msgstr ""

#: templates/problem/search-form.html:71 templates/problem/search-form.html:73
#: templates/submission/list.html:375
#: templates/submission/submission-list-tabs.html:4
msgid "All"
msgstr "Tất cả"

#: templates/problem/search-form.html:95
msgid "Point range"
msgstr "Mốc điểm"

#: templates/problem/search-form.html:101 templates/submission/list.html:351
#: templates/ticket/list.html:248
msgid "Go"
msgstr "Lọc"

#: templates/problem/search-form.html:102
msgid "Random"
msgstr "Ngẫu nhiên"

#: templates/problem/submit.html:120
msgid "Your source code must contain at most 65536 characters."
msgstr "Code phải chứa không quá 65536 ký tự."

#: templates/problem/submit.html:239
#, python-format
msgid ""
"<b>Warning!</b> Your default language, <b>%(default_language)s</b>, is "
"unavailable for this problem and has been deselected."
msgstr ""
"<b>Cẩn thận!</b> Ngôn ngữ ưa thích của bạn, <b>%(default_language)s</b>, "
"không được sử dụng trong bài này."

#: templates/problem/submit.html:250
#, python-format
msgid ""
"\n"
"                        You have %(left)s submission left\n"
"                        "
msgid_plural ""
"\n"
"                        You have %(left)s submissions left\n"
"                    "
msgstr[0] ""
"\n"
"                        Bạn còn %(left)s lần nộp\n"
"                        "

#: templates/problem/submit.html:259
msgid "You have 0 submissions left"
msgstr "Bạn đã hết lần nộp"

#: templates/problem/submit.html:293
msgid "No judge is available for this problem."
msgstr "Không có máy chấm có thể chấm bài này."

#: templates/problem/submit.html:298
msgid "Submit!"
msgstr "Nộp bài!"

#: templates/recent-organization.html:30
msgid "Recent groups"
msgstr "Nhóm gần đây"

#: templates/registration/activate.html:3
#, python-format
msgid "%(key)s is an invalid activation key."
msgstr "%(key)s không phải mã xác thực hợp lệ."

#: templates/registration/activation_complete.html:3
msgid "Your account has been successfully activated."
msgstr "Tài khoản được kích hoạt thành công."

#: templates/registration/login.html:43
msgid "Invalid username or password."
msgstr "Tên đăng nhập hoặc mật khẩu không hợp lệ."

#: templates/registration/login.html:61
#: templates/registration/totp_auth.html:39
msgid "Login!"
msgstr "Đăng nhập!"

#: templates/registration/login.html:64
msgid "Forgot your password?"
msgstr "Quên mật khẩu?"

#: templates/registration/login.html:67
msgid "Or log in with..."
msgstr "Đăng nhập với..."

#: templates/registration/logout.html:3
msgid "See you later!"
msgstr "Hẹn gặp lại!"

#: templates/registration/password_change_done.html:3
msgid "Your password was sucessfully changed."
msgstr "Đổi mật khẩu thành công."

#: templates/registration/password_change_form.html:8
msgid "Change Password"
msgstr "Đổi mật khẩu"

#: templates/registration/password_reset.html:7
msgid "Send Reset Email"
msgstr "Gửi email reset"

#: templates/registration/password_reset_complete.html:3
msgid "Your password has been set.  You may go ahead and log in now"
msgstr "Mật khẩu đã được cập nhật. Hãy thử đăng nhập lại"

#: templates/registration/password_reset_confirm.html:9
msgid "Reset Password"
msgstr "Reset mật khẩu"

#: templates/registration/password_reset_done.html:4
msgid ""
"We've emailed you instructions for setting your password. You should be "
"receiving them shortly."
msgstr "Kiểm tra email để xem hướng dẫn đặt mật khẩu."

#: templates/registration/password_reset_done.html:5
msgid ""
"If you don't receive an email, please make sure you've entered the address "
"you registered with, and check your spam folder."
msgstr "Nếu bạn không nhận được email, hãy kiểm tra hộp thư rác (spam)."

#: templates/registration/password_reset_email.txt:1
#, python-format
msgid ""
"You're receiving this email because you requested a password reset for your "
"user account at %(site_name)s."
msgstr ""
"Bạn nhận được email này vì bạn đã yêu cầu reset mật khẩu tại %(site_name)s."

#: templates/registration/password_reset_email.txt:3
msgid "Please go to the following page and choose a new password:"
msgstr "Đến trang tiếp theo và chọn mật khẩu mới:"

#: templates/registration/password_reset_email.txt:7
msgid "Your username, in case you've forgotten:"
msgstr "Tên đăng nhập, trong trường hợp bạn quên:"

#: templates/registration/password_reset_email.txt:9
msgid "Thanks for using our site!"
msgstr "Cảm ơn bạn đã đồng hành!"

#: templates/registration/password_reset_email.txt:11
#, python-format
msgid "The %(site_name)s team"
msgstr "%(site_name)s team"

#: templates/registration/password_reset_subject.txt:1
#, python-format
msgid "Password reset on %(site_name)s"
msgstr "Reset mật khẩu trên %(site_name)s"

#: templates/registration/profile_creation.html:36
#: templates/registration/username_select.html:7
msgid "Continue >"
msgstr "Tiếp tục >"

#: templates/registration/registration_closed.html:3
msgid "Registration is currently closed. Please contact an administrator."
msgstr "Đăng ký hiện tại đã bị dừng. Hãy liên hệ admin."

#: templates/registration/registration_complete.html:3
msgid ""
"You have successfully been registered. An email has been sent to the email "
"address you provided to confirm your registration."
msgstr "Bạn đã đăng ký thành công. Kiểm tra email để hoàn thành việc xác thực."

#: templates/registration/registration_form.html:166
msgid "(again, for confirmation)"
msgstr "(một lần nữa)"

#: templates/registration/registration_form.html:173
msgid "(select your closest major city)"
msgstr "(chọn thành phố gần nhất)"

#: templates/registration/registration_form.html:178
msgid "pick from map"
msgstr "chọn từ bản đồ"

#: templates/registration/registration_form.html:183
msgid "Default language"
msgstr "Ngôn ngữ ưa thích"

#: templates/registration/registration_form.html:186
#: templates/user/edit-profile.html:170
msgid "Affiliated organizations"
msgstr "Tổ chức bạn muốn tham gia"

#: templates/registration/registration_form.html:195
#: templates/user/edit-profile.html:140
msgid "Notify me about upcoming contests"
msgstr "Nhận thông báo về các kỳ thi tương lai"

#: templates/registration/registration_form.html:209
msgid "By registering, you agree to our"
msgstr "Bạn đồng ý với"

#: templates/registration/registration_form.html:210
msgid "Terms & Conditions"
msgstr "Điều khoản của chúng tôi"

#: templates/registration/registration_form.html:213
msgid "Register!"
msgstr "Đăng ký!"

#: templates/registration/totp_auth.html:36
#: templates/registration/totp_disable.html:45
#: templates/registration/totp_enable.html:83
msgid "Enter the 6-digit code generated by your app:"
msgstr ""

#: templates/registration/totp_auth.html:41
#, python-format
msgid "If you lost your authentication device, please contact us at %(email)s."
msgstr ""

#: templates/registration/totp_disable.html:38
msgid ""
"To protect your account, you must first authenticate before you can disable "
"Two Factor Authentication."
msgstr ""

#: templates/registration/totp_enable.html:71
msgid "Scan this code with your authenticator app:"
msgstr ""

#: templates/registration/totp_enable.html:72
msgid "QR code"
msgstr ""

#: templates/registration/totp_enable.html:73
msgid "Or enter this code manually:"
msgstr ""

#: templates/stats/language.html:11
msgid "Submission Statistics"
msgstr "Thống kê"

#: templates/stats/language.html:21
msgid "AC Submissions by Language"
msgstr "Thống kê AC theo ngôn ngữ"

#: templates/stats/tab.html:5
msgid "Site"
msgstr "Trang"

#: templates/status/judge-status-table.html:4
msgid "Online"
msgstr "Trực tuyến"

#: templates/status/judge-status-table.html:6
msgid "Uptime"
msgstr ""

#: templates/status/judge-status-table.html:7
msgid "Ping"
msgstr "Ping"

#: templates/status/judge-status-table.html:8
#: templates/user/import/index.html:104
msgid "Load"
msgstr "Load"

#: templates/status/judge-status-table.html:34
#: templates/status/judge-status-table.html:41
#: templates/status/judge-status-table.html:48
#: templates/status/judge-status-table.html:59
msgid "N/A"
msgstr "N/A"

#: templates/status/judge-status-table.html:64
msgid "There are no judges available at this time."
msgstr "Không có máy chấm nào hoạt động."

#: templates/status/language-list.html:33 templates/ticket/list.html:261
#: templates/user/import/table_csv.html:3
msgid "ID"
msgstr "ID"

#: templates/status/language-list.html:34
#: templates/user/import/table_csv.html:6
msgid "Name"
msgstr "Tên"

#: templates/status/language-list.html:35
msgid "Runtime Info"
msgstr "Thông tin Runtime"

#: templates/status/status-tabs.html:4
msgid "Judges"
msgstr "Máy chấm"

#: templates/status/status-tabs.html:6
msgid "Version Matrix"
msgstr "Phiên bản"

#: templates/submission/internal-error-message.html:3
#, python-format
msgid ""
"An internal error occurred while grading, and the %(SITE_NAME)s "
"administrators have been notified.<br> In the meantime, try resubmitting in "
"a few seconds."
msgstr ""
"Lỗi hệ thống đã xảy ra trong lúc chấm bài và các admin %(SITE_NAME)s đã được "
"thông báo.<br> Hãy thử nộp lại bài sau vài giây."

#: templates/submission/internal-error-message.html:8
msgid "An internal error occurred while grading."
msgstr "Lỗi hệ thống xảy ra trong quá trình chấm."

#: templates/submission/internal-error-message.html:15
msgid "Error information"
msgstr "Thông tin lỗi"

#: templates/submission/list.html:76
msgid "Filter by status..."
msgstr "Lọc theo kết quả..."

#: templates/submission/list.html:82
msgid "Filter by language..."
msgstr "Lọc theo ngôn ngữ..."

#: templates/submission/list.html:306
msgid "You were disconnected. Refresh to show latest updates."
msgstr "Bạn bị ngắt kết nối. Hãy làm mới để xem cập nhật mới nhất."

#: templates/submission/list.html:364
msgid "Total:"
msgstr "Tổng:"

#: templates/submission/list.html:377
#: templates/submission/submission-list-tabs.html:6
msgid "Mine"
msgstr "Tôi"

#: templates/submission/list.html:380
#: templates/submission/submission-list-tabs.html:9
msgid "Best"
msgstr "Tốt nhất"

#: templates/submission/list.html:383
#, fuzzy, python-format
#| msgid "user"
msgid "%(user)s"
msgstr "người dùng"

#: templates/submission/row.html:49
msgid "view"
msgstr "xem"

#: templates/submission/row.html:53
msgid "rejudge"
msgstr "chấm lại"

#: templates/submission/row.html:58
msgid "admin"
msgstr "admin"

#: templates/submission/source.html:30
msgid "View status"
msgstr "Xem kết quả chấm"

#: templates/submission/source.html:31
msgid "View raw source"
msgstr "Xem mã nguồn"

#: templates/submission/source.html:33 templates/submission/status.html:127
msgid "Resubmit"
msgstr "Nộp lại"

#: templates/submission/status-testcases.html:10
msgid "We are waiting for a suitable judge to process your submission..."
msgstr "Các máy chấm đang bận. Hãy kiên nhẫn chờ đợi một chút..."

#: templates/submission/status-testcases.html:12
msgid "Your submission is being processed..."
msgstr "Đang chấm..."

#: templates/submission/status-testcases.html:14
msgid "Compilation Error"
msgstr "Lỗi biên dịch"

#: templates/submission/status-testcases.html:18
msgid "Compilation Warnings"
msgstr "Cảnh báo khi biên dịch"

#: templates/submission/status-testcases.html:23
msgid "Pretest Execution Results"
msgstr "Kết quả chấm Pretest"

#: templates/submission/status-testcases.html:25
msgid "Execution Results"
msgstr "Kết quả chấm"

#: templates/submission/status-testcases.html:31
#: templates/submission/status-testcases.html:89
msgid "Batch "
msgstr "Nhóm "

#: templates/submission/status-testcases.html:36
#: templates/submission/status-testcases.html:38
#: templates/submission/status-testcases.html:115
msgid "Case"
msgstr "Test"

#: templates/submission/status-testcases.html:50
msgid "Overall: "
msgstr "Tổng cộng: "

#: templates/submission/status-testcases.html:64
msgid "Point: "
msgstr "Điểm: "

#: templates/submission/status-testcases.html:69
msgid "Time: "
msgstr "Thời gian: "

#: templates/submission/status-testcases.html:78
msgid "Memory: "
msgstr "Bộ nhớ: "

#: templates/submission/status-testcases.html:100
#: templates/submission/status-testcases.html:129
msgid "Point"
msgstr "Điểm"

#: templates/submission/status-testcases.html:117
msgid "Pretest"
msgstr "Pretest"

#: templates/submission/status-testcases.html:119
msgid "Test case"
msgstr "Test"

#: templates/submission/status-testcases.html:165
msgid "Answer:"
msgstr "Kết quả:"

#: templates/submission/status-testcases.html:170
msgid "Judge feedback:"
msgstr "Phản hồi từ máy chấm:"

#: templates/submission/status-testcases.html:191
msgid "Passing pretests does not guarantee a full score on system tests."
msgstr "AC pretest không đồng nghĩa AC cả bài nhé :))"

#: templates/submission/status-testcases.html:194
msgid "Submission aborted!"
msgstr "Đã hủy chấm bài nộp!"

#: templates/submission/status.html:141
msgid "Source code"
msgstr "Mã nguồn"

#: templates/submission/status.html:168
msgid "Abort"
msgstr "Hủy chấm"

#: templates/submission/submission-list-tabs.html:12
#, python-format
msgid "%(user)s's"
msgstr ""

#: templates/submission/user-ajax.html:2
msgid "Contest submissions of"
msgstr "Các bài nộp của"

#: templates/submission/user-ajax.html:13
msgid "g:i a d/m/Y"
msgstr ""

#: templates/submission/user-ajax.html:13
#, fuzzy, python-format
#| msgid ""
#| "\n"
#| "                                    on %(time)s\n"
#| "                                "
msgid ""
"\n"
"                    %(time)s\n"
"                "
msgstr ""
"\n"
"                                    vào %(time)s\n"
"                                "

#: templates/submission/user-ajax.html:22
msgid "pretests"
msgstr "pretests"

#: templates/submission/user-ajax.html:24
msgid "main tests"
msgstr "test chính thức"

#: templates/ticket/feed.html:20
msgid " replied"
msgstr ""

#: templates/ticket/list.html:135 templates/ticket/ticket.html:273
msgid "Reopened: "
msgstr "Mở lại: "

#: templates/ticket/list.html:138 templates/ticket/ticket.html:274
msgid "Closed: "
msgstr "Đóng: "

#: templates/ticket/list.html:221
msgid "Use desktop notification"
msgstr "Sử dụng thông báo từ desktop"

#: templates/ticket/list.html:227
msgid "Show my tickets only"
msgstr "Chỉ hiển thị các báo cáo dành cho tôi"

#: templates/ticket/list.html:231
msgid "Filing user"
msgstr "Người báo cáo"

#: templates/ticket/list.html:240
msgid "Assignee"
msgstr "Người định uỷ thác"

#: templates/ticket/list.html:262
msgid "Title"
msgstr "Tiêu đề"

#: templates/ticket/list.html:264 templates/ticket/ticket.html:369
msgid "Assignees"
msgstr "Người được ủy thác"

#: templates/ticket/new_problem.html:7
msgid "Thanks for opening a ticket!"
msgstr "Cảm ơn đã báo cáo!"

#: templates/ticket/new_problem.html:9
msgid ""
"Please keep in mind that this form is for reporting issues with a problem "
"statement, and not for asking for help. If you require assistance on solving "
"a problem, ask in the comments instead."
msgstr ""
"Lưu ý rằng đây là đơn báo cáo các vấn đề trong đề bài, không phải nơi để hỏi "
"bài hay nộp bài."

#: templates/ticket/ticket.html:355
msgid "Post"
msgstr "Đăng"

#: templates/ticket/ticket.html:363
msgid "Associated object"
msgstr ""

#: templates/ticket/ticket.html:374
msgid "No one is assigned."
msgstr "Không ai được ủy thác."

#: templates/ticket/ticket.html:380
msgid "Close ticket"
msgstr "Đóng báo cáo"

#: templates/ticket/ticket.html:382
msgid "Reopen ticket"
msgstr "Mở lại báo cáo"

#: templates/ticket/ticket.html:386
msgid "Assignee notes"
msgstr "Lưu ý cho người ủy thác"

#: templates/ticket/ticket.html:393 templates/widgets/select_all.html:4
msgid "Nothing here."
msgstr "Không có gì."

#: templates/top-users.html:3
msgid "Top Rating"
msgstr "Top Rating"

#: templates/top-users.html:22
msgid "Top Score"
msgstr "Top Score"

#: templates/user/base-users-table.html:3
msgid "Rank"
msgstr "Rank"

#: templates/user/edit-profile.html:103 templates/user/import/table_csv.html:7
msgid "School"
msgstr "Trường"

#: templates/user/edit-profile.html:109
msgid "Self-description"
msgstr "Tự giới thiệu"

#: templates/user/edit-profile.html:117
msgid "Select your closest major city"
msgstr "Chọn thành phố gần nhất"

#: templates/user/edit-profile.html:126
msgid "Editor theme"
msgstr "Giao diện cho code editor"

#: templates/user/edit-profile.html:131
msgid "Math engine"
msgstr ""

#: templates/user/edit-profile.html:155 templates/user/edit-profile.html:156
msgid "Change your avatar"
msgstr "Đổi ảnh đại diện"

#: templates/user/edit-profile.html:162
msgid "Change your password"
msgstr "Đổi mật khẩu"

#: templates/user/edit-profile.html:179
msgid "Two Factor Authentication is enabled."
msgstr "Two Factor Authentication đã được kích hoạt."

#: templates/user/edit-profile.html:186
msgid "Two Factor Authentication is disabled."
msgstr "Two Factor Authentication đã được hủy kích hoạt."

#: templates/user/edit-profile.html:191
msgid "User-script"
msgstr ""

#: templates/user/edit-profile.html:195
msgid "Update profile"
msgstr "Cập nhật thông tin"

#: templates/user/import/index.html:31
msgid "Upload CSV only"
msgstr ""

#: templates/user/import/index.html:100
msgid "User File"
msgstr "File người dùng"

#: templates/user/import/index.html:102
msgid "Sample"
msgstr ""

#: templates/user/import/index.html:105 templates/user/user-left-sidebar.html:6
#: templates/user/user-list-tabs.html:8
msgid "Import"
msgstr ""

#: templates/user/import/table_csv.html:9
msgid "Organizations"
msgstr "Tổ chức"

#: templates/user/pp-row.html:22
#, python-format
msgid ""
"\n"
"            weighted <b>%(weight)s%%</b>\n"
"        "
msgstr ""

#: templates/user/pp-row.html:27
#, python-format
msgid "%(pp).1fpp"
msgstr "%(pp).1fpp"

#: templates/user/pp-row.html:29
#, python-format
msgid "%(pp).0fpp"
msgstr "%(pp).0fpp"

#: templates/user/user-about.html:23
#, python-format
msgid "%(counter)s problem solved"
msgid_plural "%(counter)s problems solved"
msgstr[0] "Đã giải %(counter)s bài"

#: templates/user/user-about.html:35
msgid "Total points"
msgstr "Tổng điểm"

#: templates/user/user-about.html:45
msgid "Rank by rating"
msgstr "Rank theo rating"

#: templates/user/user-about.html:52
msgid "Rank by points"
msgstr "Rank theo điểm"

#: templates/user/user-about.html:64
msgid "From"
msgstr "Đến từ"

#: templates/user/user-about.html:75
msgid "Admin Notes"
msgstr "Lưu ý của admin"

#: templates/user/user-about.html:90
msgid "You have not shared any information."
msgstr "Bạn chưa chia sẻ thông tin nào."

#: templates/user/user-about.html:92
msgid "This user has not shared any information."
msgstr "Người dùng này chưa chia sẻ thông tin nào."

#: templates/user/user-about.html:101
msgid "Awards"
msgstr "Thành tích"

#: templates/user/user-about.html:112
#, python-format
msgid "%(label)s (%(date)s)"
msgstr "%(label)s (%(date)s)"

#: templates/user/user-about.html:130
msgid "Mon"
msgstr "Thứ 2"

#: templates/user/user-about.html:135
msgid "Tues"
msgstr "Thứ 3"

#: templates/user/user-about.html:140
msgid "Wed"
msgstr "Thứ 4"

#: templates/user/user-about.html:145
msgid "Thurs"
msgstr "Thứ 5"

#: templates/user/user-about.html:150
msgid "Fri"
msgstr "Thứ 6"

#: templates/user/user-about.html:155
msgid "Sat"
msgstr "Thứ 7"

#: templates/user/user-about.html:160
msgid "Sun"
msgstr "CN"

#: templates/user/user-about.html:169
msgid "Less"
msgstr "Ít"

#: templates/user/user-about.html:175
msgid "More"
msgstr "Nhiều"

#: templates/user/user-about.html:184
msgid "Rating History"
msgstr "Các lần thi"

#: templates/user/user-about.html:255
msgid "past year"
msgstr "năm ngoái"

#: templates/user/user-about.html:272
msgid "total submission(s)"
msgstr "bài nộp"

#: templates/user/user-about.html:276
msgid "submissions in the last year"
msgstr "bài nộp trong năm qua"

#: templates/user/user-base.html:102
msgid "Unfollow"
msgstr "Bỏ theo dõi"

#: templates/user/user-base.html:105
msgid "Follow"
msgstr "Theo dõi"

#: templates/user/user-base.html:122
msgid "Send message"
msgstr "Nhắn tin"

#: templates/user/user-base.html:131
msgid "Contests written"
msgstr "Số kỳ thi"

#: templates/user/user-base.html:135
msgid "Min. rating:"
msgstr "Min. rating:"

#: templates/user/user-base.html:139
msgid "Max rating:"
msgstr "Max rating:"

#: templates/user/user-left-sidebar.html:3 templates/user/user-list-tabs.html:5
msgid "Friends"
msgstr "Bạn bè"

#: templates/user/user-problems.html:35
msgid "Points Breakdown"
msgstr "Phân tích điểm"

#: templates/user/user-problems.html:41
msgid "Load more..."
msgstr "Tải thêm..."

#: templates/user/user-problems.html:45
msgid "This user has not yet solved any problems."
msgstr "Người dùng này chưa giải bài nào."

#: templates/user/user-problems.html:51
msgid "Authored Problems"
msgstr "Các bài tập đã ra"

#: templates/user/user-problems.html:83
msgid "Hide problems I've solved"
msgstr "Ẩn các bài đã giải"

#: templates/user/user-problems.html:93
#, python-format
msgid "%(points).1f points"
msgstr "%(points).1f điểm"

#: templates/user/user-problems.html:99
msgid "Score"
msgstr "Điểm"

#: templates/user/user-problems.html:110
#, python-format
msgid "%(points)s / %(total)s"
msgstr "%(points)s / %(total)s"

#: templates/user/user-tabs.html:7
msgid "Impersonate"
msgstr "Giả danh"

#: templates/user/user-tabs.html:13
msgid "Admin User"
msgstr "Người dùng"

#: templates/user/user-tabs.html:16
msgid "Admin Profile"
msgstr "Thông tin"

#: templates/widgets/select_all.html:8
msgid "Check all"
msgstr "Chọn tất cả"

<<<<<<< HEAD
#, python-format
#~ msgid "Edit in %(org_slug)s"
#~ msgstr "Chỉnh sửa trong %(org_slug)s"
=======
#~ msgid "Recently visited organizations"
#~ msgstr "Các nhóm thăm gần đây"
>>>>>>> b4e92222

#~ msgid "Name and School"
#~ msgstr "Họ tên và Trường"

#~ msgid "Enter this form"
#~ msgstr "Điền vào link này"

#~ msgid "It takes some time for admin to approve"
#~ msgstr "Ban quản trị sẽ phê duyệt"

#, fuzzy
#~| msgid "short name"
#~ msgid "first name"
#~ msgstr "tên ngắn"

#, fuzzy
#~| msgid "short name"
#~ msgid "last name"
#~ msgstr "tên ngắn"

#~ msgid "biography"
#~ msgstr "tiểu sử"

#~ msgid "name"
#~ msgstr "tên"

#~ msgid "Category of Books"
#~ msgstr "Thể loại sách"

#~ msgid "Categories of Books"
#~ msgstr "Thể loại sách"

#~ msgid "title"
#~ msgstr "tiêu đề"

#~ msgid "author"
#~ msgstr "tác giả"

#~ msgid "publication date"
#~ msgstr "ngày xuất bản"

#~ msgid "Book"
#~ msgstr "Sách"

#~ msgid "Books"
#~ msgstr "Sách"

#~ msgid "Category of CDs"
#~ msgstr "Thể loại CDs"

#~ msgid "Categories of CDs"
#~ msgstr "Thể loại CDs"

#~ msgid "Category of DVDs"
#~ msgstr "Thể loại DVDs"

#~ msgid "Categories of DVDs"
#~ msgstr "Thể loại DVDs"

#~ msgid "Django administration"
#~ msgstr "Quản trị viên Django"

#~ msgid ""
#~ "Please enter the correct %(username)s and password for an admin account. "
#~ "Note that both fields may be case-sensitive."
#~ msgstr ""
#~ "Hãy nhập %(username)s và mật khẩu hợp lệ cho tài khoản quản trị. Chú ý cả "
#~ "hai trường có phân biệt chữ Hoa-thường."

#~ msgid ""
#~ "Please enter the correct %(username)s and password for an user account. "
#~ "Note that both fields may be case-sensitive."
#~ msgstr ""
#~ "Hãy nhập %(username)s và mật khẩu hợp lệ cho tài khoản thành viên. Chú ý "
#~ "cả hai trường có phân biệt chữ Hoa-thường."

#~ msgid "Dashboard"
#~ msgstr "Bảng điều khiển"

#~ msgid "Applications"
#~ msgstr "Ứng dụng"

#, fuzzy
#~| msgid "administrators"
#~ msgid "Administration"
#~ msgstr "người quản lý"

#~ msgid "Color theme"
#~ msgstr "Chủ đề màu sắc"

#~ msgid "Change color theme"
#~ msgstr "Đổi chủ đề màu sắc"

#~ msgid "Show"
#~ msgstr "Hiển thị"

#~ msgid "Judge:"
#~ msgid_plural "Judges:"
#~ msgstr[0] "Máy chấm:"

#~ msgid "Organization"
#~ msgstr "Tổ chức"

#~ msgid "Full Name"
#~ msgstr "Họ tên"

#~ msgid "Show my groups only"
#~ msgstr "Chỉ hiển thị nhóm đang tham gia"

#~ msgid "Edit difficulty"
#~ msgstr "Thay đổi độ khó"

#~ msgid "Vote difficulty"
#~ msgstr "Bình chọn độ khó"

#~ msgid "How difficult is this problem?"
#~ msgstr "Bạn thấy độ khó bài này thế nào?"

#~ msgid "This helps us improve the site"
#~ msgstr "Bình chọn giúp admin cải thiện bài tập."

#~ msgid "Voting Statistics"
#~ msgstr "Thống kê"

#~ msgid "No Votes Available!"
#~ msgstr "Không có bình chọn nào!"

#~ msgid "Median:"
#~ msgstr "Trung vị:"

#~ msgid "Mean:"
#~ msgstr "Trung bình:"

#~ msgid "Edit organization"
#~ msgstr "Chỉnh sửa"

#~ msgid "You may not be part of more than {count} public organizations."
#~ msgstr "Bạn không thể tham gia nhiều hơn {count} tổ chức công khai."

#~ msgid "Join organization"
#~ msgstr "Tham gia tổ chức"

#~ msgid "Organizations..."
#~ msgstr "Tổ chức..."

#~ msgid "Show my organizations only"
#~ msgstr "Chỉ hiển thị tổ chức của tôi"

#~ msgid "Leave organization"
#~ msgstr "Rời tổ chức"

#~ msgid "You are not allowed to kick people from this organization."
#~ msgstr "Bạn không được phép đuổi người."

#~ msgid "Organization news"
#~ msgstr "Tin tức tổ chức"

#~ msgid "There is no news at this time."
#~ msgstr "Không có tin tức."

#~ msgid "Admin organization"
#~ msgstr "Trang admin tổ chức"

#~ msgid "New private contests"
#~ msgstr "Kỳ thi riêng tư mới"

#~ msgid "View all"
#~ msgstr "Tất cả"

#~ msgid "New private problems"
#~ msgstr "Bài tập riêng tư mới"

#~ msgid "Hot problems"
#~ msgstr "Bài tập mới"

#~ msgid "Discuss <a href=\"{1}\">{0}</a>"
#~ msgstr "Thảo luận <a href=\"{1}\">{0}</a>"

#~ msgid "posted"
#~ msgstr "đã đăng"

#~ msgid "My open tickets"
#~ msgstr "Báo cáo dành cho tôi"

#~ msgid "New tickets"
#~ msgstr "Báo cáo mới"

#~ msgid "New problems"
#~ msgstr "Bài tập mới"

#~ msgid "Comment stream"
#~ msgstr "Dòng bình luận"

#~ msgid "Discuss"
#~ msgstr "Thảo luận"

#~ msgid "Easy"
#~ msgstr "Dễ"

#~ msgid "Hard"
#~ msgstr "Khó"<|MERGE_RESOLUTION|>--- conflicted
+++ resolved
@@ -2,11 +2,7 @@
 msgstr ""
 "Project-Id-Version: lqdoj2\n"
 "Report-Msgid-Bugs-To: \n"
-<<<<<<< HEAD
 "POT-Creation-Date: 2022-10-18 07:19+0700\n"
-=======
-"POT-Creation-Date: 2022-10-18 07:01+0700\n"
->>>>>>> b4e92222
 "PO-Revision-Date: 2021-07-20 03:44\n"
 "Last-Translator: Icyene\n"
 "Language-Team: Vietnamese\n"
@@ -2459,28 +2455,16 @@
 msgid "Custom Checker Sample"
 msgstr "Hướng dẫn viết trình chấm"
 
-<<<<<<< HEAD
 #: judge/views/blog.py:110
-=======
-#: judge/views/blog.py:114
->>>>>>> b4e92222
 #, python-format
 msgid "Page %d of Posts"
 msgstr "Trang %d"
 
-<<<<<<< HEAD
 #: judge/views/blog.py:165
 msgid "Ticket feed"
 msgstr "Báo cáo"
 
 #: judge/views/blog.py:183
-=======
-#: judge/views/blog.py:169
-msgid "Ticket feed"
-msgstr "Báo cáo"
-
-#: judge/views/blog.py:187
->>>>>>> b4e92222
 msgid "Comment feed"
 msgstr "Bình luận"
 
@@ -5548,14 +5532,9 @@
 msgid "Check all"
 msgstr "Chọn tất cả"
 
-<<<<<<< HEAD
 #, python-format
 #~ msgid "Edit in %(org_slug)s"
 #~ msgstr "Chỉnh sửa trong %(org_slug)s"
-=======
-#~ msgid "Recently visited organizations"
-#~ msgstr "Các nhóm thăm gần đây"
->>>>>>> b4e92222
 
 #~ msgid "Name and School"
 #~ msgstr "Họ tên và Trường"
