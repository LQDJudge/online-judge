<!DOCTYPE html>
<html lang="{{ LANGUAGE_CODE }}">
  <head>
    <title>{% block title %}{{ title }} - {{ SITE_LONG_NAME }}{% endblock %}</title>
    <meta http-equiv="Content-Type" content="text/html; charset=UTF-8">
    {% if misc_config.meta_keywords %}
      <meta name="keywords" content="{{ misc_config.meta_keywords }}">
    {% endif %}
    {% if meta_description %}
      <meta name="description" content="{{ meta_description }}">
    {% endif %}
    <meta id="viewport" name="viewport" content="width=device-width, initial-scale=1">
    <!-- Favicons-->
    <link rel="apple-touch-icon" sizes="57x57" href="/apple-touch-icon-57x57.png">
    <link rel="apple-touch-icon" sizes="60x60" href="/apple-touch-icon-60x60.png">
    <link rel="apple-touch-icon" sizes="72x72" href="/apple-touch-icon-72x72.png">
    <link rel="apple-touch-icon" sizes="76x76" href="/apple-touch-icon-76x76.png">
    <link rel="apple-touch-icon" sizes="114x114" href="/apple-touch-icon-114x114.png">
    <link rel="apple-touch-icon" sizes="120x120" href="/apple-touch-icon-120x120.png">
    <link rel="apple-touch-icon" sizes="144x144" href="/apple-touch-icon-144x144.png">
    <link rel="apple-touch-icon" sizes="152x152" href="/apple-touch-icon-152x152.png">
    <link rel="apple-touch-icon" sizes="180x180" href="/apple-touch-icon-180x180.png">
    <link rel="icon" type="image/png" href="/favicon-32x32.png" sizes="32x32">
    <link rel="icon" type="image/png" href="/android-chrome-192x192.png" sizes="192x192">
    <link rel="icon" type="image/png" href="/favicon-96x96.png" sizes="96x96">
    <link rel="icon" type="image/png" href="/favicon-16x16.png" sizes="16x16">
    <link rel="manifest" href="/manifest.json">
    <meta name="msapplication-TileColor" content="#FFBB33">
    <meta name="msapplication-TileImage" content="/mstile-144x144.png">
    {# Chrome 39 for Android colour #}
    <meta name="theme-color" content="#FFBB33">
    {% if og_image %}
      <meta property="og:image" content="{{ request.build_absolute_uri(og_image) }}">
    {% endif %}
    {% block og_title %}{% endblock %}
    <meta property="og:site_name" content="{{ SITE_LONG_NAME }}">
    <meta property="og:url"
      content="{{ DMOJ_SCHEME }}://{{ DMOJ_CANONICAL|default(site.domain) }}{{ request.get_full_path() }}">
    {% if meta_description %}
      <meta property="og:description" content="{{ meta_description }}">
    {% endif %}
    <!--[if lt IE 9]>
    <script src="https://cdnjs.cloudflare.com/ajax/libs/html5shiv/3.7.3/html5shiv.min.js"></script>
    <script>window.bad_browser = true</script>
    <![endif]-->
    {% block meta %}{% endblock %}
    {% if not INLINE_FONTAWESOME %}
      <link rel="stylesheet" href="{{ FONTAWESOME_CSS }}">
    {% endif %}
    <link rel="stylesheet" type="text/css" href="{{ static('markdown.css') }}">
    {% compress css %}
      <link rel="stylesheet" href="{{ static('style.css') }}">
      {% if PYGMENT_THEME %}
        <link rel="stylesheet" href="{{ static(PYGMENT_THEME) }}">
      {% endif %}{% if INLINE_FONTAWESOME %}
        <link rel="stylesheet" href="{{ static('libs/fontawesome/font-awesome.css') }}">{% endif %}
      <link rel="stylesheet" type="text/css" href="{{ static('libs/featherlight/featherlight.min.css') }}">
      <link rel="stylesheet" type="text/css" href="{{ static('libs/clipboard/tooltip.css') }}">
      <link rel="stylesheet" type="text/css" href="{{ static('libs/select2/select2.css') }}">
      <link rel="stylesheet" type="text/css" href="{{ static('icofont/icofont.min.css') }}">
    {% endcompress %}
    <link rel="canonical"
      href="{{ DMOJ_SCHEME }}://{{ DMOJ_CANONICAL|default(site.domain) }}{{ request.get_full_path() }}">
    {% if request.user.is_impersonate %}
      <style>
        #nav-container {
          background: #893e89 !important;
        }
      </style>
    {% endif %}
    {% block media %}{% endblock %}
    {% if use_darkmode %}
      {% compress css %}
        <link rel="stylesheet" href="{{ static('darkmode.css') }}">
        <link rel="stylesheet" href="{{ static('darkmode-svg.css') }}">
      {% endcompress %}
    {% endif %}
    {% if not INLINE_JQUERY %}
      <script src="{{ JQUERY_JS }}"></script>
    {% endif %}
    <script src="https://unpkg.com/@popperjs/core@2"></script>
    {% compress js %}
      <script>{{ inlinei18n(LANGUAGE_CODE)|safe }}</script>
      {% if INLINE_JQUERY %}
        <script src="{{ static('libs/jquery-3.4.1.min.js') }}"></script>
      {% endif %}
      <script src="{{ static('libs/jquery-cookie.js') }}"></script>
      <script src="{{ static('libs/jquery-taphold.js') }}"></script>
      <script src="{{ static('libs/jquery.unveil.js') }}"></script>
      <script src="{{ static('libs/moment.js') }}"></script>
      <script src="{{ static('libs/select2/select2.js') }}"></script>
      <script src="{{ static('libs/clipboard/clipboard.js') }}"></script>
      {% include "extra_js.html" %}
      <script src="{{ static('common.js') }}"></script>
      <script src="{{ static('libs/clipboard/tooltip.js') }}"></script>
      <script>
        moment.locale('{{ LANGUAGE_CODE }}');
        $(function () {
          $('img.unveil').unveil(200);
        });
        const loading_page = `{% include "loading-page.html" %}`;
      </script>
    {% endcompress %}

    {% block js_media %}{% endblock %}
    {% if request.in_contest %}
      <script>$(function () {
        if ($("#contest-time-remaining").length) {
          count_down($("#contest-time-remaining"));
        }

        var selected = null,
        x_pos = 0, y_pos = 0,
        x_elem = 0, y_elem = 0;

        $('#contest-info').mousedown(function () {
          selected = $(this);
          x_elem = x_pos - selected.offset().left;
          y_elem = y_pos - (selected.offset().top - $(window).scrollTop());
          return false;
        });

        if (localStorage.getItem("contest_timer_position")) {
          data = localStorage.getItem("contest_timer_position").split(":");
          $("#contest-info").css({
            left: data[0],
            top: data[1]
          });
        }

        $("#contest-info").show();

        $("#contest-info-toggle").on('click', function() {
          $.post("{{url('contest_mode_ajax')}}", function() {
            window.location.reload();
          })
        });

        $(document).mousemove(function (e) {
          x_pos = e.screenX;
          y_pos = e.screenY;

          if (selected !== null) {
            left_px = (x_pos - x_elem);
            top_px = (y_pos - y_elem);
            left_px = Math.max(Math.min(left_px, window.innerWidth), 0) / window.innerWidth * 100 + '%';
            top_px = Math.max(Math.min(top_px, window.innerHeight), 0) / window.innerHeight * 100 + '%';
            localStorage.setItem("contest_timer_position", left_px + ":" + top_px);

            selected.css({
              left: left_px,
              top: top_px
            });
          }
        });

        $(document).mouseup(function () {
          selected = null;
        })
      });
      </script>
    {% endif %}

    {% if request.user.is_authenticated %}
      <script>
        window.user = {
          email: '{{ request.user.email|escapejs }}',
          id: '{{ request.user.id|escapejs }}',
          name: '{{ request.user.username|escapejs }}'
        };
      </script>
    {% else %}
      <script>window.user = {};</script>
    {% endif %}

    {% if misc_config.analytics %}
      {{ misc_config.analytics|safe }}
    {% endif %}

    {# Don't run userscript since it may be malicious #}
    {% if request.user.is_authenticated and request.profile.user_script and not request.user.is_impersonate %}
      <script type="text/javascript">{{ request.profile.user_script|safe }}</script>
    {% endif %}

    <noscript>
      <style>
        #content {
          margin: 80px auto auto;
        }

        #navigation {
          top: 27px;
        }
      </style>
    </noscript>
    {% if request.profile.css_background %}
      <style>
        @media(min-width: 800px) {
          #page-container {
            background: {{request.profile.css_background|safe}};
          }
        }
      </style>
    {% endif %}
  </head>
  <body>
    <svg width="0" height="0" style="display: block">
      <defs>
        <clipPath id="rating-clip"><circle cx="8" cy="8" r="7"/></clipPath>
      </defs>
    </svg>
    <nav id="navigation" class="unselectable">
      <div id="nav-container" style="display: flex">
        <span id="navicon"><i class="fa fa-bars"></i></span>
        <ul id="nav-list">
<<<<<<< HEAD
          <li style="margin-right:1.5em" class="home-nav-element"><a href="{{ url('home') }}">{% include "site-logo-fragment.html" %}</a></li>
          <li class="home-nav-element"><span class="nav-divider"></span></li>
          <li class="home-menu-item"><a href="{{ url('home') }}" class="nav-home">{{ _('Home') }}</a></li>
          {% for node in mptt_tree(nav_bar) recursive %}
            <li>
              <a href="{{ node.path }}" id="fa-icon-links" class="normal-text nav-{{ node.key }}{% if node.key in nav_tab %} active{% endif %}" style="font-size: smaller; margin-right: 1.5em; text-align: left;">
=======
          <li class="home-nav-element" style="margin-right: 1em"><a href="{{ url('home') }}">{% include "site-logo-fragment.html" %}</a></li>
          <li class="home-menu-item"><a href="{{ url('home') }}" class="nav-home">{{ _('Home') }}</a></li>
          {% for node in mptt_tree(nav_bar) recursive %}
            <li>
              <a href="{{ node.path }}" id="fa-icon-links" class="normal-text nav-{{ node.key }}{% if node.key in nav_tab %} active{% endif %}">
>>>>>>> 8a73a8ff
                <span class="nav-fa-icon{{'-active' if node.key in nav_tab else''}}">
                  {% if node.key == "problems" %} <i class="fa fa-pencil"></i> {% endif %}
                  {% if node.key == "submit" %} <i class="fa fa-code"></i> {% endif %}
                  {% if node.key == "user" %} <i class="fa fa-user"></i> {% endif %}
                  {% if node.key == "contest" %} <i class="fa fa-graduation-cap"></i> {% endif %}
<<<<<<< HEAD
                  {% if node.key == "about" %} <i class="fa fa-group"></i> {% endif %}
=======
                  {% if node.key == "group" %} <i class="fa fa-group"></i> {% endif %}
                  {% if node.key == "about" %} <i class="fa fa-at"></i> {% endif %}
>>>>>>> 8a73a8ff
                </span>
                {{ user_trans(node.label) }}
                {% if not node.is_leaf_node %}
                  <div href="javascript:void(0)" class="nav-expand">></div>
                {% endif %}
              </a>
              {% with children=node.get_children() %}
                {% if children %}<ul>{{ loop(children) }}</ul>{% endif %}
              {% endwith %}
            </li>
          {% endfor %}
        </ul>
<<<<<<< HEAD

        <div style="float: right; display: inline-flex; font-size: larger; align-items: center; height: 100%;">
          <span class="navbar-icons">
            {% if request.user.is_authenticated %}
              <span title="{{_('Chat')}}">
                <a id="chat-icon" href="{{ url('chat', '') }}" class="fa fa-wechat navbar-icon" aria-hidden="true" style="font-size: 22.5px;">
                  {% set unread_chat = request.profile.count_unread_chat_boxes %}
                  {% if unread_chat %}
                    <sub class="unread_boxes">{{unread_chat}}</sub>
                  {% endif %}
                </a>
              </span>

              {% set unseen_cnt = request.profile.count_unseen_notifications %}
              <span title="{{_('Notification')}}" class="{{ 'notification-open' if unseen_cnt > 0 }}">
                <a href="{{ url('notification') }}" class="fa fa-bell navbar-icon" id="notification" aria-hidden="true" style="font-size: 22.5px;">
                  {% if unseen_cnt > 0 %}
                    <sub class="unread_boxes">{{unseen_cnt}}</sub>
                  {% endif %}
                </a>
              </span>
            {% endif %}
            <span title="{{_('Language')}}">
              <div class="navbar-icon" id="nav-lang-icon" aria-hidden="true" style="font-size: 22.5px;">
                {% if LANGUAGE_CODE == "vi" %}
                  <h4 class="normal-text" style="color: black;">Tiếng Việt</h4>
                {% endif %}
                {% if LANGUAGE_CODE == "en" %}
                  <h4 class="normal-text" style="color: black;">English</h4>
                {% endif %}
              </div>
              <div id="lang-dropdown" class="dropdown" role="tooltip">
                {% for language in language_info_list(LANGUAGES) %}
                  <div value="{{ language.code }}"
                    class="dropdown-item lang-dropdown-item" style="{{'font-weight: bold' if language.code == LANGUAGE_CODE}}">
                    {{ language.name_local }}
                  </div>
                {% endfor %}
              </div>
            </span>
            <span title="{{_('Dark Mode')}}">
              <a class="fa fa-moon-o navbar-icon black" id="nav-darkmode-icon" aria-hidden="true" href="?darkmode=1" style="font-size: 22.5px;"></a>
=======

        <div style="display: flex; font-size: larger; align-items: center; height: 100%; gap: 1em;">
          {% if request.user.is_authenticated %}
            <span title="{{_('Chat')}}">
              <a id="chat-icon" href="{{ url('chat', '') }}" class="fa fa-wechat navbar-icon" aria-hidden="true" style="font-size: 22.5px;">
                {% set unread_chat = request.profile.count_unread_chat_boxes %}
                {% if unread_chat %}
                  <sub class="unread_boxes">{{unread_chat}}</sub>
                {% endif %}
              </a>
            </span>

            {% set unseen_cnt = request.profile.count_unseen_notifications %}
            <span title="{{_('Notification')}}" class="{{ 'notification-open' if unseen_cnt > 0 }}">
              <a href="{{ url('notification') }}" class="fa fa-bell-o navbar-icon" id="notification" aria-hidden="true" style="font-size: 22.5px;">
                {% if unseen_cnt > 0 %}
                  <sub class="unread_boxes">{{unseen_cnt}}</sub>
                {% endif %}
              </a>
>>>>>>> 8a73a8ff
            </span>
          {% endif %}
          <span title="{{_('Language')}}">
            <div class="navbar-icon" id="nav-lang-icon" aria-hidden="true" style="font-size: 22.5px;">
              {% if LANGUAGE_CODE == "vi" %}
                <h4 class="black nav-right-text">Tiếng Việt</h4>
              {% endif %}
              {% if LANGUAGE_CODE == "en" %}
                <h4 class="black nav-right-text">English</h4>
              {% endif %}
            </div>
            <div id="lang-dropdown" class="dropdown" role="tooltip">
              {% for language in language_info_list(LANGUAGES) %}
                <div value="{{ language.code }}"
                  class="dropdown-item lang-dropdown-item" style="{{'font-weight: bold' if language.code == LANGUAGE_CODE}}">
                  {{ language.name_local }}
                </div>
              {% endfor %}
            </div>
          </span>
          <span title="{{_('Dark Mode')}}">
            <a class="fa fa-moon-o navbar-icon black" id="nav-darkmode-icon" aria-hidden="true" href="?darkmode=1" style="font-size: 22.5px;"></a>
          </span>
          {% if request.user.is_authenticated %}
<<<<<<< HEAD
            <span id="user-links" class="navbar-icons">
              <ul><li>
                <span>
                  <img src="{{ gravatar(request.profile, 32) }}" height="24" width="24">{# -#}
                  <span>
                    <b class="{{request.profile.css_class}}">{{ request.user.username }}</b>
                  </span>
                </span>
              </li></ul>
=======
            <span id="user-links">
              <img src="{{ gravatar(request.profile, 32) }}" height="24" width="24">
              <i class="fa fa-angle-down" style="font-size: 18px; padding-top: 8px;"></i>
>>>>>>> 8a73a8ff
            </span>
            <div class="dropdown" id="userlink_dropdown" role="tooptip">
              <a href="{{ url('user_page') }}">
                <div class="dropdown-item">{{ _('Profile') }}</div>
              </a>
              {% if request.user.is_staff or request.user.is_superuser %}
                <a href="{{ url('admin:index') }}">
                  <div class="dropdown-item">{{ _('Admin') }}</div>
                </a>
              {% endif %}
              {% if request.user.is_superuser %}
                <a href="{{ url('internal_problem') }}">
                  <div class="dropdown-item">{{ _('Internal') }}</div>
                </a>
                <a href="{{ url('site_stats') }}">
                  <div class="dropdown-item">{{ _('Stats') }}</div>
                </a>
              {% endif %}
              <a href="{{ url('user_edit_profile') }}">
                <div class="dropdown-item">{{ _('Edit profile') }}</div>
              </a>
              {% if request.user.is_impersonate %}
                <a href="{{ url('impersonate-stop') }}">
                  <div class="dropdown-item">Stop impersonating</div>
                </a>
              {% else %}
                <a href="#" id="logout" class="red">
                  <div class="dropdown-item">
                    {{ _('Log out') }}
                    <form id="logout-form" action="{{ url('auth_logout') }}" method="POST">
                      {% csrf_token %}
                    </form>
                  </div>
                </a>
              {% endif %}
            </div>
          {% else %}
<<<<<<< HEAD
            <span class="anon navbar-icons">
              <a href="{{ url('auth_login') }}?next={{ LOGIN_RETURN_PATH|urlencode }}" style="margin-right: 20px;"><h4 class="normal-text">{{ _('Log in') }}</h4></a>
              <a href="{{ url('registration_register') }}"><h4 class="normal-text">{{ _('Sign up') }}</h4></a>
=======
            <span class="anon">
              <a href="{{ url('auth_login') }}?next={{ LOGIN_RETURN_PATH|urlencode }}"><h4 class="nav-right-text">{{ _('Log in') }}</h4></a>
              <a href="{{ url('registration_register') }}"><h4 class="nav-right-text">{{ _('Sign up') }}</h4></a>
>>>>>>> 8a73a8ff
            </span>
          {% endif %}
        </div>
      </div>
      <div id="nav-shadow"></div>
    </nav>
    <div id="loading-bar"></div>
    {% if request.in_contest %}
      <div id="contest-info">
        <div id="contest-info-main">
          <a href="{{ url('contest_view', request.participation.contest.key) }}" style="vertical-align: middle; display: inline">
            {{ request.participation.contest.name }} -
            {% if request.participation.spectate %}
              {{ _('spectating') }}
            {% elif request.participation.end_time %}
              <div id="contest-time-remaining" data-secs="{{request.participation.end_time}}">
                {{ request.participation.time_remaining|timedelta("localized") }}
              </div>
            {% else %}
              {{ _('virtual') }}
            {% endif %}
          </a>
        </div>
        <div id="contest-info-toggle" class="{{'contest-info-toggle-mode-on' if request.contest_mode else 'contest-info-toggle-mode-off'}}">
          {% if request.contest_mode %}
            <i class="fa fa-toggle-on white"></i> {{_('Compete')}}
          {% else %}
            <i class="fa fa-toggle-off white"></i> {{_('General')}}
          {% endif %}
        </div>
      </div>
    {% endif %}
    <div id="page-container">
      <noscript>
        <div id="noscript">{{ _('This site works best with JavaScript enabled.') }}</div>
      </noscript>
      <main id="content" class="{{'wrapper' if layout != 'no_wrapper'}}">
        {% block title_row %}
          <h2 class="title-row">
            {% block content_title %}
              {% if content_title %}{{ content_title }}{% else %}{{ title }}{% endif %}
            {% endblock %}
          </h2>
        {% endblock %}
        {% block header %}{% endblock %}
        {% block title_ruler %}
          <hr>
        {% endblock %}
        <div id="content-body">{% block body %}{% endblock %}</div>
      </main>

      {% if i18n_config.announcement %}
        <div id="announcement">{{ i18n_config.announcement|safe }}</div>
      {% endif %}

      {% block bodyend %}{% endblock %}
      {% block footer %}
        <footer>
          <span id="footer-content">
            <br>
            <a class="background-footer" target="_blank" href="https://dmoj.ca">proudly powered by <b>DMOJ</b></a><a target="_blank" href="https://github.com/LQDJudge/online-judge"> | developed by LQDJudge team</a> |
            {% if i18n_config.footer %}
              {{ i18n_config.footer|safe }} |
            {% endif %}
            <form action="{{ url('set_language') }}" method="post" style="display: inline" id="form-lang">
              {% csrf_token %}
              <input name="next" type="hidden" value="{{ request.get_full_path() }}">
              <select name="language" onchange="form.submit()" style="height: 1.5em">
                {% for language in language_info_list(LANGUAGES) %}
                  <option value="{{ language.code }}" {% if language.code == LANGUAGE_CODE %}selected{% endif %}>
                    {{ language.name_local }} ({{ language.code }})
                  </option>
                {% endfor %}
              </select>
            </form>
          </span>
        </footer>
      {% endblock %}
    </div>
    <link rel="preconnect" href="https://fonts.googleapis.com">
    <link rel="preconnect" href="https://fonts.gstatic.com" crossorigin>
    <link href="https://fonts.googleapis.com/css2?family=Fira+Code&family=Noto+Sans&display=swap" rel="stylesheet">
  </body>
</html><|MERGE_RESOLUTION|>--- conflicted
+++ resolved
@@ -213,31 +213,18 @@
       <div id="nav-container" style="display: flex">
         <span id="navicon"><i class="fa fa-bars"></i></span>
         <ul id="nav-list">
-<<<<<<< HEAD
-          <li style="margin-right:1.5em" class="home-nav-element"><a href="{{ url('home') }}">{% include "site-logo-fragment.html" %}</a></li>
-          <li class="home-nav-element"><span class="nav-divider"></span></li>
-          <li class="home-menu-item"><a href="{{ url('home') }}" class="nav-home">{{ _('Home') }}</a></li>
-          {% for node in mptt_tree(nav_bar) recursive %}
-            <li>
-              <a href="{{ node.path }}" id="fa-icon-links" class="normal-text nav-{{ node.key }}{% if node.key in nav_tab %} active{% endif %}" style="font-size: smaller; margin-right: 1.5em; text-align: left;">
-=======
           <li class="home-nav-element" style="margin-right: 1em"><a href="{{ url('home') }}">{% include "site-logo-fragment.html" %}</a></li>
           <li class="home-menu-item"><a href="{{ url('home') }}" class="nav-home">{{ _('Home') }}</a></li>
           {% for node in mptt_tree(nav_bar) recursive %}
             <li>
               <a href="{{ node.path }}" id="fa-icon-links" class="normal-text nav-{{ node.key }}{% if node.key in nav_tab %} active{% endif %}">
->>>>>>> 8a73a8ff
                 <span class="nav-fa-icon{{'-active' if node.key in nav_tab else''}}">
                   {% if node.key == "problems" %} <i class="fa fa-pencil"></i> {% endif %}
                   {% if node.key == "submit" %} <i class="fa fa-code"></i> {% endif %}
                   {% if node.key == "user" %} <i class="fa fa-user"></i> {% endif %}
                   {% if node.key == "contest" %} <i class="fa fa-graduation-cap"></i> {% endif %}
-<<<<<<< HEAD
-                  {% if node.key == "about" %} <i class="fa fa-group"></i> {% endif %}
-=======
                   {% if node.key == "group" %} <i class="fa fa-group"></i> {% endif %}
                   {% if node.key == "about" %} <i class="fa fa-at"></i> {% endif %}
->>>>>>> 8a73a8ff
                 </span>
                 {{ user_trans(node.label) }}
                 {% if not node.is_leaf_node %}
@@ -250,50 +237,6 @@
             </li>
           {% endfor %}
         </ul>
-<<<<<<< HEAD
-
-        <div style="float: right; display: inline-flex; font-size: larger; align-items: center; height: 100%;">
-          <span class="navbar-icons">
-            {% if request.user.is_authenticated %}
-              <span title="{{_('Chat')}}">
-                <a id="chat-icon" href="{{ url('chat', '') }}" class="fa fa-wechat navbar-icon" aria-hidden="true" style="font-size: 22.5px;">
-                  {% set unread_chat = request.profile.count_unread_chat_boxes %}
-                  {% if unread_chat %}
-                    <sub class="unread_boxes">{{unread_chat}}</sub>
-                  {% endif %}
-                </a>
-              </span>
-
-              {% set unseen_cnt = request.profile.count_unseen_notifications %}
-              <span title="{{_('Notification')}}" class="{{ 'notification-open' if unseen_cnt > 0 }}">
-                <a href="{{ url('notification') }}" class="fa fa-bell navbar-icon" id="notification" aria-hidden="true" style="font-size: 22.5px;">
-                  {% if unseen_cnt > 0 %}
-                    <sub class="unread_boxes">{{unseen_cnt}}</sub>
-                  {% endif %}
-                </a>
-              </span>
-            {% endif %}
-            <span title="{{_('Language')}}">
-              <div class="navbar-icon" id="nav-lang-icon" aria-hidden="true" style="font-size: 22.5px;">
-                {% if LANGUAGE_CODE == "vi" %}
-                  <h4 class="normal-text" style="color: black;">Tiếng Việt</h4>
-                {% endif %}
-                {% if LANGUAGE_CODE == "en" %}
-                  <h4 class="normal-text" style="color: black;">English</h4>
-                {% endif %}
-              </div>
-              <div id="lang-dropdown" class="dropdown" role="tooltip">
-                {% for language in language_info_list(LANGUAGES) %}
-                  <div value="{{ language.code }}"
-                    class="dropdown-item lang-dropdown-item" style="{{'font-weight: bold' if language.code == LANGUAGE_CODE}}">
-                    {{ language.name_local }}
-                  </div>
-                {% endfor %}
-              </div>
-            </span>
-            <span title="{{_('Dark Mode')}}">
-              <a class="fa fa-moon-o navbar-icon black" id="nav-darkmode-icon" aria-hidden="true" href="?darkmode=1" style="font-size: 22.5px;"></a>
-=======
 
         <div style="display: flex; font-size: larger; align-items: center; height: 100%; gap: 1em;">
           {% if request.user.is_authenticated %}
@@ -313,7 +256,6 @@
                   <sub class="unread_boxes">{{unseen_cnt}}</sub>
                 {% endif %}
               </a>
->>>>>>> 8a73a8ff
             </span>
           {% endif %}
           <span title="{{_('Language')}}">
@@ -338,21 +280,9 @@
             <a class="fa fa-moon-o navbar-icon black" id="nav-darkmode-icon" aria-hidden="true" href="?darkmode=1" style="font-size: 22.5px;"></a>
           </span>
           {% if request.user.is_authenticated %}
-<<<<<<< HEAD
-            <span id="user-links" class="navbar-icons">
-              <ul><li>
-                <span>
-                  <img src="{{ gravatar(request.profile, 32) }}" height="24" width="24">{# -#}
-                  <span>
-                    <b class="{{request.profile.css_class}}">{{ request.user.username }}</b>
-                  </span>
-                </span>
-              </li></ul>
-=======
             <span id="user-links">
               <img src="{{ gravatar(request.profile, 32) }}" height="24" width="24">
               <i class="fa fa-angle-down" style="font-size: 18px; padding-top: 8px;"></i>
->>>>>>> 8a73a8ff
             </span>
             <div class="dropdown" id="userlink_dropdown" role="tooptip">
               <a href="{{ url('user_page') }}">
@@ -390,15 +320,9 @@
               {% endif %}
             </div>
           {% else %}
-<<<<<<< HEAD
-            <span class="anon navbar-icons">
-              <a href="{{ url('auth_login') }}?next={{ LOGIN_RETURN_PATH|urlencode }}" style="margin-right: 20px;"><h4 class="normal-text">{{ _('Log in') }}</h4></a>
-              <a href="{{ url('registration_register') }}"><h4 class="normal-text">{{ _('Sign up') }}</h4></a>
-=======
             <span class="anon">
               <a href="{{ url('auth_login') }}?next={{ LOGIN_RETURN_PATH|urlencode }}"><h4 class="nav-right-text">{{ _('Log in') }}</h4></a>
               <a href="{{ url('registration_register') }}"><h4 class="nav-right-text">{{ _('Sign up') }}</h4></a>
->>>>>>> 8a73a8ff
             </span>
           {% endif %}
         </div>
